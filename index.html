--- conflicted
+++ resolved
@@ -89,23 +89,16 @@
           </thead>
           <tbody>
             <tr style="font-weight: bold;">
-<<<<<<< HEAD
               <td><a href="https://github.com/statgen/locuszoom/releases/tag/v0.3.8">v0.3.8</a> (latest)</td>
-              <td><a href="versions/locuszoom-v0.3.8.app.js">locuszoom-v0.3.8.app.js</a></td>
-              <td><a href="versions/locuszoom-v0.3.8.app.min.js">locuszoom-v0.3.8.app.min.js</a></td>
-              <td><a href="versions/locuszoom-v0.3.8.css">locuszoom-v0.3.8.css</a></td>
+              <td><a href="versions/v0.3.8/locuszoom.app.js">locuszoom.app.js</a></td>
+              <td><a href="versions/v0.3.8/locuszoom.app.min.js">locuszoom.app.min.js</a></td>
+              <td><a href="versions/v0.3.8/locuszoom.css">locuszoom.css</a></td>
             </tr>
-            <tr">
+            <tr>
               <td><a href="https://github.com/statgen/locuszoom/releases/tag/v0.3.7">v0.3.7</a></td>
-              <td><a href="versions/locuszoom-v0.3.7.app.js">locuszoom-v0.3.7.app.js</a></td>
-              <td><a href="versions/locuszoom-v0.3.7.app.min.js">locuszoom-v0.3.7.app.min.js</a></td>
-              <td><a href="versions/locuszoom-v0.3.7.css">locuszoom-v0.3.7.css</a></td>
-=======
-              <td><a href="https://github.com/statgen/locuszoom/releases/tag/v0.3.7">v0.3.7</a> (latest)</td>
-              <td><a href="versions/0.3.7/locuszoom.app.js">locuszoom.app.js</a></td>
-              <td><a href="versions/0.3.7/locuszoom.app.min.js">locuszoom.app.min.js</a></td>
-              <td><a href="versions/0.3.7/locuszoom.css">locuszoom.css</a></td>
->>>>>>> 7b0cbe24
+              <td><a href="versions/v0.3.7/locuszoom.app.js">locuszoom.app.js</a></td>
+              <td><a href="versions/v0.3.7/locuszoom.app.min.js">locuszoom.app.min.js</a></td>
+              <td><a href="versions/v0.3.7/locuszoom.css">locuszoom.css</a></td>
             </tr>
             <tr>
               <td><a href="https://github.com/statgen/locuszoom/releases/tag/v0.3.6">v0.3.6</a></td>
