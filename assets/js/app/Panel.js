--- conflicted
+++ resolved
@@ -175,7 +175,6 @@
         this.svg.y2_axis_label = this.svg.y2_axis.append("text")
             .attr("class", "lz-y2 lz-axis lz-label")
             .attr("text-anchor", "middle");
-<<<<<<< HEAD
     }
 
     // Initialize child Data Layers
@@ -183,15 +182,6 @@
         this._data_layers[id].initialize();
     }
 
-=======
-    }
-
-    // Initialize child Data Layers
-    for (var id in this._data_layers){
-        this._data_layers[id].initialize();
-    }
-
->>>>>>> 3ef35d90
     // Flip the "initialized" bit
     this.initialized = true;
 
@@ -235,17 +225,10 @@
 
     // Position the panel container
     this.svg.container.attr("transform", "translate(" + this.view.origin.x +  "," + this.view.origin.y + ")");
-<<<<<<< HEAD
 
     // Set size on the clip rect
     this.svg.clipRect.attr("width", this.view.width).attr("height", this.view.height);
 
-=======
-
-    // Set size on the clip rect
-    this.svg.clipRect.attr("width", this.view.width).attr("height", this.view.height);
-
->>>>>>> 3ef35d90
     // Generate extents and scales
     if (typeof this.xExtent == "function"){
         this.state.x_extent = this.xExtent();
