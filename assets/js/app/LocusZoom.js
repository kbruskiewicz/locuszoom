/* global d3,Q */
/* eslint-env browser */
/* eslint-disable no-console */

var LocusZoom = {
    version: "0.3.1"
};

// Create a new instance by instance class and attach it to a div by ID
// NOTE: if no InstanceClass is passed then the instance will use the Intance base class.
//       The DefaultInstance class must be passed explicitly just as any other class that extends Instance.
LocusZoom.addInstanceToDivById = function(id, datasource, layout, state){

    // Initialize a new Instance
    var inst = new LocusZoom.Instance(id, datasource, layout, state);

    // Add an SVG to the div and set its dimensions
    inst.svg = d3.select("div#" + id)
        .append("svg")
        .attr("version", "1.1")
        .attr("xmlns", "http://www.w3.org/2000/svg")
        //.attr("xmlns:xlink", "http://www.w3.org/1999/xlink")
        .attr("id", id + "_svg").attr("class", "lz-locuszoom");
    inst.setDimensions();
    // Initialize all panels
    inst.initialize();
    // Detect data-region and map to it if necessary
    if (typeof inst.svg.node().parentNode.dataset !== "undefined"
        && typeof inst.svg.node().parentNode.dataset.region !== "undefined"){
        var region = inst.svg.node().parentNode.dataset.region.split(/\D/);
        inst.mapTo(+region[0], +region[1], +region[2]);
    }
    return inst;
};
    
// Automatically detect divs by class and populate them with default LocusZoom instances
LocusZoom.populate = function(selector, datasource, layout, state) {
    if (typeof selector === "undefined"){
        throw ("LocusZoom.populate selector not defined");
    }
    if (typeof layout === "undefined"){
        layout = {};
    }
    if (typeof state === "undefined"){
        state = JSON.parse(JSON.stringify(LocusZoom.DefaultState));
    }
    var instance;
    d3.select(selector).each(function(){
        instance = LocusZoom.addInstanceToDivById(this.id, datasource, layout, state);
    });
    return instance;
};

LocusZoom.populateAll = function(selector, datasource, layout, state) {
    var instances = [];
    d3.selectAll(selector).each(function(d,i) {
        instances[i] = LocusZoom.populate(this, datasource, layout, state);
    });
    return instances;
};

// Convert an integer position to a string (e.g. 23423456 => "23.42" (Mb))
LocusZoom.positionIntToString = function(p){
    var places = Math.min(Math.max(6 - Math.floor((Math.log(p) / Math.LN10).toFixed(9)), 2), 12);
    return "" + (p / Math.pow(10, 6)).toFixed(places);
};

// Convert a string position to an integer (e.g. "5.8 Mb" => 58000000)
LocusZoom.positionStringToInt = function(p) {
    var val = p.toUpperCase();
    val = val.replace(/,/g, "");
    var suffixre = /([KMG])[B]*$/;
    var suffix = suffixre.exec(val);
    var mult = 1;
    if (suffix) {
        if (suffix[1]=="M") {
            mult = 1e6;
        } else if (suffix[1]=="G") {
            mult = 1e9;
        } else {
            mult = 1e3; //K
        }
        val = val.replace(suffixre,"");
    }
    val = Number(val) * mult;
    return val;
};

// Parse region queries that look like
// chr:start-end
// chr:center+offset
// chr:pos
// TODO: handle genes (or send off to API)
LocusZoom.parsePositionQuery = function(x) {
    var chrposoff = /^(\w+):([\d,.]+[kmgbKMGB]*)([-+])([\d,.]+[kmgbKMGB]*)$/;
    var chrpos = /^(\w+):([\d,.]+[kmgbKMGB]*)$/;
    var match = chrposoff.exec(x);
    if (match) {
        if (match[3] == "+") {
            var center = LocusZoom.positionStringToInt(match[2]);
            var offset = LocusZoom.positionStringToInt(match[4]);
            return {chr:match[1], start:center-offset, end:center+offset};
        } else {
            return {chr:match[1], start:LocusZoom.positionStringToInt(match[2]), end:LocusZoom.positionStringToInt(match[4])};
        }
    }
    match = chrpos.exec(x);
    if (match) {
        return {chr:match[1], position:LocusZoom.positionStringToInt(match[2])};
    }
    return null;
};

// Generate a "pretty" set of ticks (multiples of 1, 2, or 5 on the same order of magnitude for the range)
// Based on R's "pretty" function: https://github.com/wch/r-source/blob/b156e3a711967f58131e23c1b1dc1ea90e2f0c43/src/appl/pretty.c
//
// clip_range - string, optional - default "neither"
// First and last generated ticks may extend beyond the range. Set this to "low", "high", "both", or
// "neither" to clip the first (low) or last (high) tick to be inside the range or allow them to extend beyond.
// e.g. "low" will clip the first (low) tick if it extends beyond the low end of the range but allow the
// last (high) tick to extend beyond the range. "both" clips both ends, "neither" allows both to extend beyond.
//
// target_tick_count - integer, optional - default 5
// Specify a "target" number of ticks. Will not necessarily be the number of ticks you get, but should be
// pretty close. Defaults to 5.

LocusZoom.prettyTicks = function(range, clip_range, target_tick_count){
    if (typeof target_tick_count == "undefined" || isNaN(parseInt(target_tick_count))){
        target_tick_count = 5;
    }
    target_tick_count = parseInt(target_tick_count);
    
    var min_n = target_tick_count / 3;
    var shrink_sml = 0.75;
    var high_u_bias = 1.5;
    var u5_bias = 0.5 + 1.5 * high_u_bias;
    
    var d = Math.abs(range[0] - range[1]);
    var c = d / target_tick_count;
    if ((Math.log(d) / Math.LN10) < -2){
        c = (Math.max(Math.abs(d)) * shrink_sml) / min_n;
    }
    
    var base = Math.pow(10, Math.floor(Math.log(c)/Math.LN10));
    var base_toFixed = 0;
    if (base < 1){
        base_toFixed = Math.abs(Math.round(Math.log(base)/Math.LN10));
    }
    
    var unit = base;
    if ( ((2 * base) - c) < (high_u_bias * (c - unit)) ){
        unit = 2 * base;
        if ( ((5 * base) - c) < (u5_bias * (c - unit)) ){
            unit = 5 * base;
            if ( ((10 * base) - c) < (high_u_bias * (c - unit)) ){
                unit = 10 * base;
            }
        }
    }
    
    var ticks = [];
    var i;
    if (range[0] <= unit){
        i = 0;
    } else {
        i = parseFloat( (Math.floor(range[0]/unit)*unit).toFixed(base_toFixed) );
    }
    while (i < range[1]){
        ticks.push(i);
        i += unit;
        if (base_toFixed > 0){
            i = parseFloat(i.toFixed(base_toFixed));
        }
    }
    ticks.push(i);
    
    if (typeof clip_range == "undefined" || ["low", "high", "both", "neither"].indexOf(clip_range) == -1){
        clip_range = "neither";
    }
    if (clip_range == "low" || clip_range == "both"){
        if (ticks[0] < range[0]){ ticks = ticks.slice(1); }
    }
    if (clip_range == "high" || clip_range == "both"){
        if (ticks[ticks.length-1] > range[1]){ ticks.pop(); }
    }
    
    return ticks;
};

// From http://www.html5rocks.com/en/tutorials/cors/
// and with promises from https://gist.github.com/kriskowal/593076
LocusZoom.createCORSPromise = function (method, url, body, timeout) {
    var response = Q.defer();
    var xhr = new XMLHttpRequest();
    if ("withCredentials" in xhr) {
        // Check if the XMLHttpRequest object has a "withCredentials" property.
        // "withCredentials" only exists on XMLHTTPRequest2 objects.
        xhr.open(method, url, true);
    } else if (typeof XDomainRequest != "undefined") {
        // Otherwise, check if XDomainRequest.
        // XDomainRequest only exists in IE, and is IE's way of making CORS requests.
        xhr = new XDomainRequest();
        xhr.open(method, url);
    } else {
        // Otherwise, CORS is not supported by the browser.
        xhr = null;
    }
    if (xhr) {
        xhr.onreadystatechange = function() {
            if (xhr.readyState === 4) {
                if (xhr.status === 200 || xhr.status === 0 ) {
                    response.resolve(JSON.parse(xhr.responseText));
                } else {
                    response.reject("HTTP " + xhr.status + " for " + url);
                }
            }
        };
        timeout && setTimeout(response.reject, timeout);
        body = typeof body !== "undefined" ? body : "";
        xhr.send(body);
    } 
    return response.promise;
};

// Merge two layout objects
// Primarily used to merge values from the second argument (the "default" layout) into the first (the "custom" layout)
// Ensures that all values defined in the second layout are at least present in the first
// Favors values defined in the first layout if values are defined in both but different
LocusZoom.mergeLayouts = function (custom_layout, default_layout) {
    if (typeof custom_layout != "object" || typeof default_layout != "object"){
        throw("LocusZoom.mergeLayouts only accepts two layout objects; " + (typeof custom_layout) + ", " + (typeof default_layout) + " given");
    }
    for (var property in default_layout) {
        if (!default_layout.hasOwnProperty(property)){ continue; }
        // Get types for comparison. Treat nulls in the custom layout as undefined for simplicity
        // (javascript treats nulls as "object" when we just want to overwrite them as if they're undefined)
        var custom_type  = custom_layout[property] == null ? "undefined" : typeof custom_layout[property];
        var default_type = typeof default_layout[property];
        // Unsupported property types: throw an exception
        if (custom_type == "function" || default_type == "function"){
            throw("LocusZoom.mergeLayouts encountered an unsupported property type");
        }
        // Undefined custom value: pull the default value
        if (custom_type == "undefined"){
            custom_layout[property] = JSON.parse(JSON.stringify(default_layout[property]));
            continue;
        }
        // Both values are objects: merge recursively
        if (custom_type == "object" && default_type == "object"){
            custom_layout[property] = LocusZoom.mergeLayouts(custom_layout[property], default_layout[property]);
            continue;
        }
    }
    return custom_layout;
};

// Default State
LocusZoom.DefaultState = {
    chr: 0,
    start: 0,
    end: 0
};

// Default Layout
LocusZoom.DefaultLayout = {
    width: 700,
    height: 700,
    min_width: 300,
    min_height: 400,
    panels: {
        positions: {
            origin: { x: 0, y: 0 },
            width:      700,
            height:     350,
            min_width:  300,
            min_height: 200,
            proportional_width: 1,
            proportional_height: 0.5,
            margin: { top: 20, right: 20, bottom: 35, left: 50 },
            axes: {
                x: {
                    label_function: "chromosome"
                },
                y1: {
                    label: "-log10 p-value"
                }
            },
            data_layers: {
                positions: {
                    type: "scatter",
                    point_shape: "circle",
                    point_size: 40,
                    point_label_field: "id",
                    fields: ["id", "position", "pvalue|neglog10", "refAllele", "ld:state"],
                    x_axis: {
                        field: "position"
                    },
                    y_axis: {
                        axis: 1,
                        field: "pvalue|neglog10",
                        floor: 0,
                        upper_buffer: 0.05
                    },
                    color: {
                        field: "ld:state",
                        scale_function: "numerical_bin",
                        parameters: {
                            breaks: [0, 0.2, 0.4, 0.6, 0.8],
                            values: ["#357ebd","#46b8da","#5cb85c","#eea236","#d43f3a"],
                            null_value: "#B8B8B8"
                        }
                    }
                }
            }
        },
        genes: {
            origin: { x: 0, y: 350 },
            width:      700,
            height:     350,
            min_width:  300,
            min_height: 200,
            proportional_width: 1,
            proportional_height: 0.5,
            margin: { top: 20, right: 20, bottom: 20, left: 50 },
            data_layers: {
                genes: {
                    type: "genes",
<<<<<<< HEAD
                    fields: ["gene:gene"],
                    track_height: 40,
                    label_font_size: 12,
                    track_vertical_spacing: 8,
                    label_vertical_spacing: 4,
                    html_modules: {
                        info_box: {
                            divs: [
                                { html: "Gene Name: {gene_name}" },
                                { html: "Gene ID: {gene_id}" },
                                { html: "<a href=\"http://exac.broadinstitute.org/awesome?query={gene_name}\">EXAC Page</a>" }
                            ]
                        }
                    }
=======
                    fields: ["gene:gene"]
>>>>>>> c6f28f66
                }
            }
        }
    }
};<|MERGE_RESOLUTION|>--- conflicted
+++ resolved
@@ -258,7 +258,8 @@
 LocusZoom.DefaultState = {
     chr: 0,
     start: 0,
-    end: 0
+    end: 0,
+    panels: {}
 };
 
 // Default Layout
@@ -325,12 +326,7 @@
             data_layers: {
                 genes: {
                     type: "genes",
-<<<<<<< HEAD
                     fields: ["gene:gene"],
-                    track_height: 40,
-                    label_font_size: 12,
-                    track_vertical_spacing: 8,
-                    label_vertical_spacing: 4,
                     html_modules: {
                         info_box: {
                             divs: [
@@ -340,9 +336,6 @@
                             ]
                         }
                     }
-=======
-                    fields: ["gene:gene"]
->>>>>>> c6f28f66
                 }
             }
         }
