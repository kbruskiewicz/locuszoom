--- conflicted
+++ resolved
@@ -1201,12 +1201,8 @@
             this.curtain.drop(error);
         }.bind(this))
         .done(function(){
-<<<<<<< HEAD
+            this.initialized = true;
             this.onUpdate();
-=======
-            this.initialized = true;
-            this.triggerOnUpdate();
->>>>>>> fbf8ef51
         }.bind(this));
 
     return this;
@@ -1240,12 +1236,8 @@
             this.curtain.drop(error);
         }.bind(this))
         .done(function(){
-<<<<<<< HEAD
+            this.initialized = true;
             this.onUpdate();
-=======
-            this.initialized = true;
-            this.triggerOnUpdate();
->>>>>>> fbf8ef51
         }.bind(this));
 
     return this;
