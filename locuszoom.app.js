!function() {
    
    var semanticVersionIsOk = function(minimum_version, current_version){
        // handle the trivial case
        if (current_version == minimum_version){ return true; }
        // compare semantic versions by component as integers
        var minimum_version_array = minimum_version.split(".");
        var current_version_array = current_version.split(".");
        var version_is_ok = false;
        minimum_version_array.forEach(function(d, i){
            if (!version_is_ok && +current_version_array[i] > +minimum_version_array[i]){
                version_is_ok = true;
            }
        });
        return version_is_ok;
    };
    
    try {

        // Verify dependency: d3.js
        var minimum_d3_version = "3.5.6";
        if (typeof d3 != "object"){
            throw("LocusZoom unable to load: d3 dependency not met. Library missing.");
        } else if (!semanticVersionIsOk(minimum_d3_version, d3.version)){
            throw("LocusZoom unable to load: d3 dependency not met. Outdated version detected.\nRequired d3 version: " + minimum_d3_version + " or higher (found: " + d3.version + ").");
        }

        // Verify dependency: Q.js
        if (typeof Q != "function"){
            throw("LocusZoom unable to load: Q dependency not met. Library missing.");
        }
        
        /* global d3,Q */
/* eslint-env browser */
/* eslint-disable no-console */

var LocusZoom = {
    version: "0.3.9"
};
    
// Populate a single element with a LocusZoom instance.
// selector can be a string for a DOM Query or a d3 selector.
LocusZoom.populate = function(selector, datasource, layout, state) {
    if (typeof selector == "undefined"){
        throw ("LocusZoom.populate selector not defined");
    }
    // Empty the selector of any existing content
    d3.select(selector).html("");
    // If state was passed as a fourth argument then merge it with layout (for backward compatibility)
    if (typeof state != "undefined"){
        console.warn("Warning: state passed to LocusZoom.populate as fourth argument. This behavior is deprecated. Please include state as a parameter of layout");
        var stateful_layout = { state: state };
        var base_layout = layout || {};
        layout = LocusZoom.mergeLayouts(stateful_layout, base_layout);
    }
    var instance;
    d3.select(selector).call(function(){
        // Require each containing element have an ID. If one isn't present, create one.
        if (typeof this.node().id == "undefined"){
            var iterator = 0;
            while (!d3.select("#lz-" + iterator).empty()){ iterator++; }
            this.attr("id", "#lz-" + iterator);
        }
        // Create the instance
        instance = new LocusZoom.Instance(this.node().id, datasource, layout);
        // Detect data-region and fill in state values if present
        if (typeof this.node().dataset !== "undefined" && typeof this.node().dataset.region !== "undefined"){
            var parsed_state = LocusZoom.parsePositionQuery(this.node().dataset.region);
            Object.keys(parsed_state).forEach(function(key){
                instance.state[key] = parsed_state[key];
            });
        }
        // Add an SVG to the div and set its dimensions
        instance.svg = d3.select("div#" + instance.id)
            .append("svg")
            .attr("version", "1.1")
            .attr("xmlns", "http://www.w3.org/2000/svg")
            .attr("id", instance.id + "_svg").attr("class", "lz-locuszoom");
        instance.setDimensions();
        instance.positionPanels();
        // Initialize the instance
        instance.initialize();
        // If the instance has defined data sources then trigger its first mapping based on state values
        if (typeof datasource == "object" && Object.keys(datasource).length){
            instance.refresh();
        }
    });
    return instance;
};

// Populate arbitrarily many elements each with a LocusZoom instance
// using a common datasource, layout, and/or state
LocusZoom.populateAll = function(selector, datasource, layout, state) {
    var instances = [];
    d3.selectAll(selector).each(function(d,i) {
        instances[i] = LocusZoom.populate(this, datasource, layout, state);
    });
    return instances;
};

// Convert an integer position to a string (e.g. 23423456 => "23.42" (Mb))
LocusZoom.positionIntToString = function(p){
    var places = Math.min(Math.max(6 - Math.floor((Math.log(p) / Math.LN10).toFixed(9)), 2), 12);
    return "" + (p / Math.pow(10, 6)).toFixed(places);
};

// Convert a string position to an integer (e.g. "5.8 Mb" => 58000000)
LocusZoom.positionStringToInt = function(p) {
    var val = p.toUpperCase();
    val = val.replace(/,/g, "");
    var suffixre = /([KMG])[B]*$/;
    var suffix = suffixre.exec(val);
    var mult = 1;
    if (suffix) {
        if (suffix[1]=="M") {
            mult = 1e6;
        } else if (suffix[1]=="G") {
            mult = 1e9;
        } else {
            mult = 1e3; //K
        }
        val = val.replace(suffixre,"");
    }
    val = Number(val) * mult;
    return val;
};

// Parse region queries that look like
// chr:start-end
// chr:center+offset
// chr:pos
// TODO: handle genes (or send off to API)
LocusZoom.parsePositionQuery = function(x) {
    var chrposoff = /^(\w+):([\d,.]+[kmgbKMGB]*)([-+])([\d,.]+[kmgbKMGB]*)$/;
    var chrpos = /^(\w+):([\d,.]+[kmgbKMGB]*)$/;
    var match = chrposoff.exec(x);
    if (match) {
        if (match[3] == "+") {
            var center = LocusZoom.positionStringToInt(match[2]);
            var offset = LocusZoom.positionStringToInt(match[4]);
            return {
                chr:match[1],
                start: center - offset,
                end: center + offset
            };
        } else {
            return {
                chr: match[1],
                start: LocusZoom.positionStringToInt(match[2]),
                end: LocusZoom.positionStringToInt(match[4])
            };
        }
    }
    match = chrpos.exec(x);
    if (match) {
        return {
            chr:match[1],
            position: LocusZoom.positionStringToInt(match[2])
        };
    }
    return null;
};

// Generate a "pretty" set of ticks (multiples of 1, 2, or 5 on the same order of magnitude for the range)
// Based on R's "pretty" function: https://github.com/wch/r-source/blob/b156e3a711967f58131e23c1b1dc1ea90e2f0c43/src/appl/pretty.c
//
// clip_range - string, optional - default "neither"
// First and last generated ticks may extend beyond the range. Set this to "low", "high", "both", or
// "neither" to clip the first (low) or last (high) tick to be inside the range or allow them to extend beyond.
// e.g. "low" will clip the first (low) tick if it extends beyond the low end of the range but allow the
// last (high) tick to extend beyond the range. "both" clips both ends, "neither" allows both to extend beyond.
//
// target_tick_count - integer, optional - default 5
// Specify a "target" number of ticks. Will not necessarily be the number of ticks you get, but should be
// pretty close. Defaults to 5.

LocusZoom.prettyTicks = function(range, clip_range, target_tick_count){
    if (typeof target_tick_count == "undefined" || isNaN(parseInt(target_tick_count))){
        target_tick_count = 5;
    }
    target_tick_count = parseInt(target_tick_count);
    
    var min_n = target_tick_count / 3;
    var shrink_sml = 0.75;
    var high_u_bias = 1.5;
    var u5_bias = 0.5 + 1.5 * high_u_bias;
    
    var d = Math.abs(range[0] - range[1]);
    var c = d / target_tick_count;
    if ((Math.log(d) / Math.LN10) < -2){
        c = (Math.max(Math.abs(d)) * shrink_sml) / min_n;
    }
    
    var base = Math.pow(10, Math.floor(Math.log(c)/Math.LN10));
    var base_toFixed = 0;
    if (base < 1 && base != 0){
        base_toFixed = Math.abs(Math.round(Math.log(base)/Math.LN10));
    }
    
    var unit = base;
    if ( ((2 * base) - c) < (high_u_bias * (c - unit)) ){
        unit = 2 * base;
        if ( ((5 * base) - c) < (u5_bias * (c - unit)) ){
            unit = 5 * base;
            if ( ((10 * base) - c) < (high_u_bias * (c - unit)) ){
                unit = 10 * base;
            }
        }
    }
    
    var ticks = [];
    var i = parseFloat( (Math.floor(range[0]/unit)*unit).toFixed(base_toFixed) );
    while (i < range[1]){
        ticks.push(i);
        i += unit;
        if (base_toFixed > 0){
            i = parseFloat(i.toFixed(base_toFixed));
        }
    }
    ticks.push(i);
    
    if (typeof clip_range == "undefined" || ["low", "high", "both", "neither"].indexOf(clip_range) == -1){
        clip_range = "neither";
    }
    if (clip_range == "low" || clip_range == "both"){
        if (ticks[0] < range[0]){ ticks = ticks.slice(1); }
    }
    if (clip_range == "high" || clip_range == "both"){
        if (ticks[ticks.length-1] > range[1]){ ticks.pop(); }
    }
    
    return ticks;
};

// From http://www.html5rocks.com/en/tutorials/cors/
// and with promises from https://gist.github.com/kriskowal/593076
LocusZoom.createCORSPromise = function (method, url, body, timeout) {
    var response = Q.defer();
    var xhr = new XMLHttpRequest();
    if ("withCredentials" in xhr) {
        // Check if the XMLHttpRequest object has a "withCredentials" property.
        // "withCredentials" only exists on XMLHTTPRequest2 objects.
        xhr.open(method, url, true);
    } else if (typeof XDomainRequest != "undefined") {
        // Otherwise, check if XDomainRequest.
        // XDomainRequest only exists in IE, and is IE's way of making CORS requests.
        xhr = new XDomainRequest();
        xhr.open(method, url);
    } else {
        // Otherwise, CORS is not supported by the browser.
        xhr = null;
    }
    if (xhr) {
        xhr.onreadystatechange = function() {
            if (xhr.readyState === 4) {
                if (xhr.status === 200 || xhr.status === 0 ) {
                    try {
                        var data = JSON.parse(xhr.responseText);
                        response.resolve(data);
                    } catch (err) {
                        response.reject("Unable to parse JSON response:" + err);
                    }
                } else {
                    response.reject("HTTP " + xhr.status + " for " + url);
                }
            }
        };
        timeout && setTimeout(response.reject, timeout);
        body = typeof body !== "undefined" ? body : "";
        // If posting an object set the proper content-type header
        if (method == "POST"){
            xhr.setRequestHeader("Content-Type","application/x-www-form-urlencoded");
        }
        // Send the request
        xhr.send(body);
    } 
    return response.promise;
};

// Merge two layout objects
// Primarily used to merge values from the second argument (the "default" layout) into the first (the "custom" layout)
// Ensures that all values defined in the second layout are at least present in the first
// Favors values defined in the first layout if values are defined in both but different
LocusZoom.mergeLayouts = function (custom_layout, default_layout) {
    if (typeof custom_layout != "object" || typeof default_layout != "object"){
        throw("LocusZoom.mergeLayouts only accepts two layout objects; " + (typeof custom_layout) + ", " + (typeof default_layout) + " given");
    }
    for (var property in default_layout) {
        if (!default_layout.hasOwnProperty(property)){ continue; }
        // Get types for comparison. Treat nulls in the custom layout as undefined for simplicity.
        // (javascript treats nulls as "object" when we just want to overwrite them as if they're undefined)
        // Also separate arrays from objects as a discrete type.
        var custom_type  = custom_layout[property] == null ? "undefined" : typeof custom_layout[property];
        var default_type = typeof default_layout[property];
        if (custom_type == "object" && Array.isArray(custom_layout[property])){ custom_type = "array"; }
        if (default_type == "object" && Array.isArray(default_layout[property])){ default_type = "array"; }
        // Unsupported property types: throw an exception
        if (custom_type == "function" || default_type == "function"){
            throw("LocusZoom.mergeLayouts encountered an unsupported property type");
        }
        // Undefined custom value: pull the default value
        if (custom_type == "undefined"){
            custom_layout[property] = JSON.parse(JSON.stringify(default_layout[property]));
            continue;
        }
        // Both values are objects: merge recursively
        if (custom_type == "object" && default_type == "object"){
            custom_layout[property] = LocusZoom.mergeLayouts(custom_layout[property], default_layout[property]);
            continue;
        }
    }
    return custom_layout;
};

// Replace placeholders in an html string with field values defined in a data object
// Only works on scalar values! Will ignore non-scalars.
LocusZoom.parseFields = function (data, html) {
    if (typeof data != "object"){
        throw ("LocusZoom.parseFields invalid arguments: data is not an object");
    }
    if (typeof html != "string"){
        throw ("LocusZoom.parseFields invalid arguments: html is not a string");
    }
    var re;
    for (var field in data) {
        if (!data.hasOwnProperty(field)){ continue; }
        if (typeof data[field] != "string" && typeof data[field] != "number" && typeof data[field] != "boolean"){ continue; }
        re = new RegExp("\\{\\{" + field.replace("|","\\|").replace(":","\\:") + "\\}\\}","g");
        html = html.replace(re, data[field]);
    }
    return html;
};

// Standard Layout
LocusZoom.StandardLayout = {
    state: {},
    width: 800,
    height: 450,
    resizable: "responsive",
    aspect_ratio: (16/9),
    panels: {
        positions: {
            title: "Analysis ID: 3",
            description: "<b>Lorem ipsum</b> dolor sit amet, consectetur adipiscing elit.",
            width: 800,
            height: 225,
            origin: { x: 0, y: 0 },
            min_width:  400,
            min_height: 200,
            proportional_width: 1,
            proportional_height: 0.5,
            proportional_origin: { x: 0, y: 0 },
            margin: { top: 35, right: 50, bottom: 40, left: 50 },
            inner_border: "rgba(210, 210, 210, 0.85)",
            axes: {
                x: {
                    label_function: "chromosome",
                    label_offset: 32,
                    tick_format: "region",
                    extent: "state"
                },
                y1: {
                    label: "-log10 p-value",
                    label_offset: 28
                },
                y2: {
                    label: "Recombination Rate (cM/Mb)",
                    label_offset: 40
                }
            },
            data_layers: {
                significance: {
                    type: "line",
                    fields: ["sig:x", "sig:y"],
                    z_index: 0,
                    style: {
                        "stroke": "#D3D3D3",
                        "stroke-width": "3px",
                        "stroke-dasharray": "10px 10px"
                    },
                    x_axis: {
                        field: "sig:x",
                        decoupled: true
                    },
                    y_axis: {
                        axis: 1,
                        field: "sig:y"
                    },
                    tooltip: {
                        html: "Significance Threshold: 3 × 10^-5"
                    }
                },
                recomb: {
                    type: "line",
                    fields: ["recomb:position", "recomb:recomb_rate"],
                    z_index: 1,
                    style: {
                        "stroke": "#0000FF",
                        "stroke-width": "1.5px"
                    },
                    x_axis: {
                        field: "recomb:position"
                    },
                    y_axis: {
                        axis: 2,
                        field: "recomb:recomb_rate",
                        floor: 0,
                        ceiling: 100
                    }
                },
                positions: {
                    type: "scatter",
                    point_shape: "circle",
                    point_size: {
                        scale_function: "if",
                        field: "ld:isrefvar",
                        parameters: {
                            field_value: 1,
                            then: 80,
                            else: 40
                        }
                    },
                    color: [
                        {
                            scale_function: "if",
                            field: "ld:isrefvar",
                            parameters: {
                                field_value: 1,
                                then: "#9632b8"
                            }
                        },
                        {
                            scale_function: "numerical_bin",
                            field: "ld:state",
                            parameters: {
                                breaks: [0, 0.2, 0.4, 0.6, 0.8],
                                values: ["#357ebd","#46b8da","#5cb85c","#eea236","#d43f3a"]
                            }
                        },
                        "#B8B8B8"
                    ],
                    fields: ["id", "position", "pvalue|scinotation", "pvalue|neglog10", "refAllele", "ld:state", "ld:isrefvar"],
                    z_index: 2,
                    x_axis: {
                        field: "position"
                    },
                    y_axis: {
                        axis: 1,
                        field: "pvalue|neglog10",
                        floor: 0,
                        upper_buffer: 0.05,
                        min_extent: [ 0, 10 ]
                    },
                    selectable: "multiple",
                    tooltip: {
                        html: "<strong>{{id}}</strong><br>"
                            + "P Value: <strong>{{pvalue|scinotation}}</strong><br>"
                            + "Ref. Allele: <strong>{{refAllele}}</strong>",
                        closable: true
                    }
                }
            }
        },
        genes: {
            width: 800,
            height: 225,
            origin: { x: 0, y: 225 },
            min_width: 400,
            min_height: 112.5,
            proportional_width: 1,
            proportional_height: 0.5,
            proportional_origin: { x: 0, y: 0.5 },
            margin: { top: 20, right: 50, bottom: 20, left: 50 },
            axes: {},
            data_layers: {
                genes: {
                    type: "genes",
                    fields: ["gene:gene", "constraint:constraint"],
                    id_field: "gene_id",
                    selectable: "one",
                    tooltip: {
                        html: "<strong><i>{{gene_name}}</i></strong><br>"
                            + "Gene ID: <strong>{{gene_id}}</strong><br>"
                            + "Transcript ID: <strong>{{transcript_id}}</strong><br>"
                            + "<a href=\"http://exac.broadinstitute.org/gene/{{gene_id}}\" target=\"_new\">ExAC Page</a>"
                    }
                }
            }
        }
    }
};

/* global d3,LocusZoom */
/* eslint-env browser */
/* eslint-disable no-console */

"use strict";

/**

  Data Layer Class

  A data layer is an abstract class representing a data set and its
  graphical representation within a panel

*/

LocusZoom.DataLayer = function(id, layout, parent) {

    this.initialized = false;

    this.id     = id;
    this.parent = parent || null;
    this.svg    = {};

    this.layout = LocusZoom.mergeLayouts(layout || {}, LocusZoom.DataLayer.DefaultLayout);

    // Define state parameters specific to this data layer
    if (this.parent){
        this.state = this.parent.state;
        this.state_id = this.parent.id + "." + this.id;
        this.state[this.state_id] = this.state[this.state_id] || {};
        if (this.layout.selectable){
            this.state[this.state_id].selected = this.state[this.state_id].selected || [];
        }
    } else {
        this.state = {};
        this.state_id = null;
    }

    this.data = [];

    this.getBaseId = function(){
        return this.parent.parent.id + "." + this.parent.id + "." + this.id;
    };

    this.onUpdate = function(){
        this.parent.onUpdate();
    };

    // Tooltip methods
    this.tooltips = {};
    this.createTooltip = function(d, id){
        if (typeof this.layout.tooltip != "object"){
            throw ("DataLayer [" + this.id + "] layout does not define a tooltip");
        }
        if (typeof id != "string"){
            throw ("Unable to create tooltip: id is not a string");
        }
        if (this.tooltips[id]){
            this.positionTooltip(id);
            return;
        }
        this.tooltips[id] = {
            data: d,
            arrow: null,
            closed: false,
            selector: d3.select(this.parent.parent.svg.node().parentNode).append("div")
                .attr("class", "lz-data_layer-tooltip")
                .attr("id", this.getBaseId() + ".tooltip." + id)
        };
        this.updateTooltip(d, id);
    };
    this.updateTooltip = function(d, id){
        // Empty the tooltip of all HTML (including its arrow!)
        this.tooltips[id].selector.html("");
        this.tooltips[id].arrow = null;
        // Set the new HTML
        if (this.layout.tooltip.html){
            this.tooltips[id].selector.html(LocusZoom.parseFields(d, this.layout.tooltip.html));
        }
        // If the layout allows tool tips on this data layer to be closable then add the close button
        // and add padding to the tooltip to accomodate it
        if (this.layout.tooltip.closable){
            this.tooltips[id].selector.style("padding-right", "24px");
            this.tooltips[id].selector.append("a")
                .attr("class", "lz-tooltip-close-button")
                .attr("title", "Close")
                .html("×")
                .on("click", function(){
                    this.closeTooltip(id);
                }.bind(this));
        }
        // Reposition and draw a new arrow
        this.positionTooltip(id);
    };
    // Close tool tip - hide the tool tip element and flag it as closed, but don't destroy it
    this.closeTooltip = function(id){
        if (typeof id != "string"){
            throw ("Unable to close tooltip: id is not a string");
        }
        if (this.tooltips[id]){
            if (typeof this.tooltips[id].selector == "object"){
                this.tooltips[id].selector.style("display", "none");
            }
            this.tooltips[id].closed = true;
        }
    };
    // Unclose tool tip - reveal and position a previously closed tool tip (rather than creating it anew)
    this.uncloseTooltip = function(id){
        if (typeof id != "string"){
            throw ("Unable to unclose tooltip: id is not a string");
        }
        if (this.tooltips[id] && this.tooltips[id].closed){
            if (typeof this.tooltips[id].selector == "object"){
                this.tooltips[id].selector.style("display", null);
            }
            this.positionTooltip(id);
            this.tooltips[id].closed = false;
        }
    };
    // Destroy tool tip - remove the tool tip element from the DOM and delete the tool tip's record on the data layer
    this.destroyTooltip = function(id){
        if (typeof id != "string"){
            throw ("Unable to destroy tooltip: id is not a string");
        }
        if (this.tooltips[id]){
            if (typeof this.tooltips[id].selector == "object"){
                this.tooltips[id].selector.remove();
            }
            delete this.tooltips[id];
        }
    };
    this.destroyAllTooltips = function(){
        var id;
        for (id in this.tooltips){
            this.destroyTooltip(id);
        }
    };
    // Position tool tip - naive function to place a tool tip to the lower right of the current mouse element
    // Most data layers reimplement this method to position tool tips specifically for the data they display
    this.positionTooltip = function(id){
        if (typeof id != "string"){
            throw ("Unable to position tooltip: id is not a string");
        }
        // Position the div itself
        this.tooltips[id].selector
            .style("left", (d3.event.pageX) + "px")
            .style("top", (d3.event.pageY) + "px");
        // Create / update position on arrow connecting tooltip to data
        if (!this.tooltips[id].arrow){
            this.tooltips[id].arrow = this.tooltips[id].selector.append("div")
                .style("position", "absolute")
                .attr("class", "lz-data_layer-tooltip-arrow_top_left");
        }
        this.tooltips[id].arrow
            .style("left", "-1px")
            .style("top", "-1px");
    };
    this.positionAllTooltips = function(){
        var id;
        for (id in this.tooltips){
            this.positionTooltip(id);
        }
    };

    // Standard approach to applying unit-based selectability and general tooltip behavior (one and/or multiple)
    // on a selection of data elements
    this.enableTooltips = function(selection){
        
        if (typeof selection != "object"){ return; }
        if (!this.layout.id_field){
            console.warn("Data layer " + this.id + " tried to enable tooltips but does not have a valid id_field defined in the layout");
            return;
        }
        
        // Enable mouseover/mouseout tooltip show/hide behavior
        selection.on("mouseover", function(d){
            var id = this.parent.id + "_" + d[this.layout.id_field].replace(/\W/g,"");
            var select_id = id;
            var attr_class = "lz-data_layer-" + this.layout.type + " lz-data_layer-" + this.layout.type + "-hovered";
            if (this.layout.hover_element){
                select_id += "_" + this.layout.hover_element;
                attr_class = "lz-data_layer-" + this.layout.type + " lz-data_layer-" + this.layout.type + "-" + this.layout.hover_element + " lz-data_layer-" + this.layout.type + "-" + this.layout.hover_element + "-hovered";
            }
            if (this.state[this.state_id].selected.indexOf(id) == -1){
                d3.select("#" + select_id).attr("class", attr_class);
                if (this.layout.tooltip){ this.createTooltip(d, id); }
            }
        }.bind(this))
        .on("mouseout", function(d){
            var id = this.parent.id + "_" + d[this.layout.id_field].replace(/\W/g,"");
            var select_id = id;
            var attr_class = "lz-data_layer-" + this.layout.type;
            if (this.layout.hover_element){
                select_id += "_" + this.layout.hover_element;
                attr_class = "lz-data_layer-" + this.layout.type + " lz-data_layer-" + this.layout.type + "-" + this.layout.hover_element;
            }
            if (this.state[this.state_id].selected.indexOf(id) == -1){
                d3.select("#" + select_id).attr("class", attr_class);
                if (this.layout.tooltip){ this.destroyTooltip(id); }
            }
        }.bind(this));
        
        if (this.layout.selectable){

            var select_id, attr_class;
            
            // Enable selectability
            selection.on("click", function(d){
                var id = this.parent.id + "_" + d[this.layout.id_field].replace(/\W/g,"");
                var selected_idx = this.state[this.state_id].selected.indexOf(id);
                // If this element IS currently selected...
                if (selected_idx != -1){
                    // If in selectable:multiple mode and this tooltip was closed then unclose it and be done
                    if (this.layout.selectable == "multiple" && this.tooltips[id] && this.tooltips[id].closed){
                        this.uncloseTooltip(id);
                    // Otherwise unselect the element but leave the tool tip in place (to be destroyed on mouse out)
                    } else {
                        this.state[this.state_id].selected.splice(selected_idx, 1);
                        select_id = id;
                        attr_class = "lz-data_layer-" + this.layout.type + " lz-data_layer-" + this.layout.type + "-hovered";
                        if (this.layout.hover_element){
                            select_id += "_" + this.layout.hover_element;
                            attr_class = "lz-data_layer-" + this.layout.type + " lz-data_layer-" + this.layout.type + "-" + this.layout.hover_element + " lz-data_layer-" + this.layout.type + "-" + this.layout.hover_element + "-hovered";
                        }
                        d3.select("#" + select_id).attr("class", attr_class);
                    }

                // If this element IS NOT currently selected...
                } else {
                    // If in selectable:one mode then deselect any current selection
                    if (this.layout.selectable == "one" && this.state[this.state_id].selected.length){
                        this.destroyTooltip(this.state[this.state_id].selected[0]);
                        select_id = this.state[this.state_id].selected[0];
                        attr_class = "lz-data_layer-" + this.layout.type;
                        if (this.layout.hover_element){
                            select_id += "_" + this.layout.hover_element;
                            attr_class = "lz-data_layer-" + this.layout.type + " lz-data_layer-" + this.layout.type + "-" + this.layout.hover_element;
                        }
                        d3.select("#" + select_id).attr("class", attr_class);
                        this.state[this.state_id].selected = [];
                    }
                    // Select the clicked element    
                    this.state[this.state_id].selected.push(id);
                    select_id = id;
                    attr_class = "lz-data_layer-" + this.layout.type + " lz-data_layer-" + this.layout.type + "-selected";
                    if (this.layout.hover_element){
                        select_id += "_" + this.layout.hover_element;
                        attr_class = "lz-data_layer-" + this.layout.type + " lz-data_layer-" + this.layout.type + "-" + this.layout.hover_element + " lz-data_layer-" + this.layout.type + "-" + this.layout.hover_element + "-selected";
                    }
                    d3.select("#" + select_id).attr("class", attr_class);
                }
                this.onUpdate();
            }.bind(this));

            // Apply existing elements from state
            if (Array.isArray(this.state[this.state_id].selected) && this.state[this.state_id].selected.length){
                this.state[this.state_id].selected.forEach(function(selected_id, idx){
                    if (d3.select("#" + selected_id).empty()){
                        console.warn("State elements for " + this.state_id + " contains an ID that is not or is no longer present on the plot: " + selected_id);
                        this.state[this.state_id].selected.splice(idx, 1);
                    } else {
                        if (this.tooltips[selected_id] && !this.tooltips[selected_id].closed){
                            this.positionTooltip(selected_id);
                        } else {
                            this.state[this.state_id].selected.splice(idx, 1);
                            var d = d3.select("#" + selected_id).datum();
                            d3.select("#" + selected_id).on("mouseover")(d);
                            d3.select("#" + selected_id).on("click")(d);
                        }
                    }
                }.bind(this));
            }
            
        }
    };

    // Get an object with the x and y coordinates of the panel's origin in terms of the entire page
    // Necessary for positioning any HTML elements over the panel
    this.getPageOrigin = function(){
        var panel_origin = this.parent.getPageOrigin();
        return {
            x: panel_origin.x + this.parent.layout.margin.left,
            y: panel_origin.y + this.parent.layout.margin.top
        };
    };
    
    return this;

};

LocusZoom.DataLayer.DefaultLayout = {
    type: "",
    fields: [],
    x_axis: {},
    y_axis: {}
};

// Resolve a scalable parameter for an element into a single value based on its layout and the element's data
LocusZoom.DataLayer.prototype.resolveScalableParameter = function(layout, data){
    var ret = null;
    if (Array.isArray(layout)){
        var idx = 0;
        while (ret == null && idx < layout.length){
            ret = this.resolveScalableParameter(layout[idx], data);
            idx++;
        }
    } else {
        switch (typeof layout){
        case "number":
        case "string":
            ret = layout;
            break;
        case "object":
            if (layout.scale_function && layout.field) {
                ret = LocusZoom.ScaleFunctions.get(layout.scale_function, layout.parameters || {}, data[layout.field]);
            }
            break;
        }
    }
    return ret;
};

// Generate dimension extent function based on layout parameters
LocusZoom.DataLayer.prototype.getAxisExtent = function(dimension){

    if (["x", "y"].indexOf(dimension) == -1){
        throw("Invalid dimension identifier passed to LocusZoom.DataLayer.getAxisExtent()");
    }

    var axis = dimension + "_axis";

<<<<<<< HEAD
/**
  Known Data Source for Gene Constraint Data
*/
LocusZoom.Data.GeneConstraintSource = LocusZoom.Data.Source.extend(function(init) {
    this.parseInit(init);
}, "GeneConstraintLZ");

LocusZoom.Data.GeneConstraintSource.prototype.getURL = function() {
    return this.url;
};

LocusZoom.Data.GeneConstraintSource.prototype.getCacheKey = function(state, chain, fields) {
    return this.url + JSON.stringify(state);
};

LocusZoom.Data.GeneConstraintSource.prototype.fetchRequest = function(state, chain, fields) {
    var geneids = [];
    chain.body.forEach(function(gene){
        var gene_id = gene.gene_id;
        if (gene_id.indexOf(".")){
            gene_id = gene_id.substr(0, gene_id.indexOf("."));
        }
        geneids.push(gene_id);
    });
    var url = this.getURL(state, chain, fields);
    var body = "geneids=" + encodeURIComponent(JSON.stringify(geneids));
    return LocusZoom.createCORSPromise("POST", this.url, body);
};

LocusZoom.Data.GeneConstraintSource.prototype.parseResponse = function(resp, chain, fields, outnames) {
    // Loop through the array of genes in the body and match each to a result from the contraints request
    var constraint_fields = ["bp", "exp_lof", "exp_mis", "exp_syn", "lof_z", "mis_z", "mu_lof", "mu_mis","mu_syn", "n_exons", "n_lof", "n_mis", "n_syn", "pLI", "syn_z"]; 
    chain.body.forEach(function(gene, i){
        var gene_id = gene.gene_id;
        if (gene_id.indexOf(".")){
            gene_id = gene_id.substr(0, gene_id.indexOf("."));
        }
        if (resp[gene_id]){
            constraint_fields.forEach(function(field){
                // Do not overwrite any fields defined in the original gene source
                // And skip fields not present in the gene constraint source
                if (typeof chain.body[i][field] != "undefined"|| typeof resp[gene_id][field] == "undefined"){
                    return;
                }
                chain.body[i][field] = resp[gene_id][field];
            });
        }
    });
    return {header: chain.header, body: chain.body};
};

/**
  Known Data Source for Recombination Rate Data
*/
LocusZoom.Data.RecombinationRateSource = LocusZoom.Data.Source.extend(function(init) {
    this.parseInit(init);
}, "RecombLZ");
=======
    // If a floor AND a ceiling are explicitly defined then jsut return that extent and be done
    if (!isNaN(this.layout[axis].floor) && !isNaN(this.layout[axis].ceiling)){
        return [+this.layout[axis].floor, +this.layout[axis].ceiling];
    }
>>>>>>> 9bf2b317

    // If a field is defined for the axis and the data layer has data then generate the extent from the data set
    if (this.layout[axis].field && this.data && this.data.length){

        var extent = d3.extent(this.data, function(d) {
            return +d[this.layout[axis].field];
        }.bind(this));

        // Apply upper/lower buffers, if applicable
        var original_extent_span = extent[1] - extent[0];
        if (!isNaN(this.layout[axis].lower_buffer)){ extent.push(extent[0] - (original_extent_span * this.layout[axis].lower_buffer)); }
        if (!isNaN(this.layout[axis].upper_buffer)){ extent.push(extent[1] + (original_extent_span * this.layout[axis].upper_buffer)); }

        // Apply minimum extent
        if (typeof this.layout[axis].min_extent == "object" && !isNaN(this.layout[axis].min_extent[0]) && !isNaN(this.layout[axis].min_extent[1])){
            extent.push(this.layout[axis].min_extent[0], this.layout[axis].min_extent[1]);
        }

        // Generate a new base extent
        extent = d3.extent(extent);
        
        // Apply floor/ceiling, if applicable
        if (!isNaN(this.layout[axis].floor)){ extent[0] = this.layout[axis].floor; }
        if (!isNaN(this.layout[axis].ceiling)){ extent[1] = this.layout[axis].ceiling; }

        return extent;

    }

    // If this is for the x axis and no extent could be generated yet but state has a defined start and end
    // then default to using the state-defined region as the extent
    if (dimension == "x" && !isNaN(this.state.start) && !isNaN(this.state.end)) {
        return [this.state.start, this.state.end];
    }

    // No conditions met for generating a valid extent, return an empty array
    return [];

};

// Initialize a data layer
LocusZoom.DataLayer.prototype.initialize = function(){

    // Append a container group element to house the main data layer group element and the clip path
    this.svg.container = this.parent.svg.group.append("g")
        .attr("id", this.getBaseId() + ".data_layer_container");
        
    // Append clip path to the container element
    this.svg.clipRect = this.svg.container.append("clipPath")
        .attr("id", this.getBaseId() + ".clip")
        .append("rect");
    
    // Append svg group for rendering all data layer elements, clipped by the clip path
    this.svg.group = this.svg.container.append("g")
        .attr("id", this.getBaseId() + ".data_layer")
        .attr("clip-path", "url(#" + this.getBaseId() + ".clip)");

    return this;

};

LocusZoom.DataLayer.prototype.draw = function(){
    this.svg.container.attr("transform", "translate(" + this.parent.layout.cliparea.origin.x +  "," + this.parent.layout.cliparea.origin.y + ")");
    this.svg.clipRect
        .attr("width", this.parent.layout.cliparea.width)
        .attr("height", this.parent.layout.cliparea.height);
    this.positionAllTooltips();
    return this;
};

// Re-Map a data layer to new positions according to the parent panel's parent instance's state
LocusZoom.DataLayer.prototype.reMap = function(){

    this.destroyAllTooltips(); // hack - only non-visible tooltips should be destroyed
                               // and then recreated if returning to visibility

    // Fetch new data
    var promise = this.parent.parent.lzd.getData(this.state, this.layout.fields); //,"ld:best"
    promise.then(function(new_data){
        this.data = new_data.body;
        this.initialized = true;
    }.bind(this));
    return promise;

};

/* global d3,LocusZoom */
/* eslint-env browser */
/* eslint-disable no-console */

"use strict";

/**

  Singletons

  LocusZoom has various singleton objects that are used for registering functions or classes.
  These objects provide safe, standard methods to redefine or delete existing functions/classes
  as well as define new custom functions/classes to be used in a plot.

*/


/* The Collection of "Known" Data Source Endpoints */

LocusZoom.KnownDataSources = (function() {
    var obj = {};
    var sources = [];

    var findSourceByName = function(x) {
        for(var i=0; i<sources.length; i++) {
            if (!sources[i].SOURCE_NAME) {
                throw("KnownDataSources at position " + i + " does not have a 'SOURCE_NAME' static property");
            }
            if (sources[i].SOURCE_NAME == x) {
                return sources[i];
            }
        }
        return null;
    };

    obj.get = function(name) {
        return findSourceByName(name);
    };

    obj.add = function(source) {
        if (!source.SOURCE_NAME) {
            console.warn("Data source added does not have a SOURCE_NAME");
        }
        sources.push(source);
    };

    obj.push = function(source) {
        console.warn("Warning: KnownDataSources.push() is depricated. Use .add() instead");
        obj.add(source);
    };

    obj.list = function() {
        return sources.map(function(x) {return x.SOURCE_NAME;});
    };

    obj.create = function(name) {
        //create new object (pass additional parameters to constructor)
        var newObj = findSourceByName(name);
        if (newObj) {
            var params = arguments;
            params[0] = null;
            return new (Function.prototype.bind.apply(newObj, params));
        } else {
            throw("Unable to find data source for name: " + name); 
        }
    };

    //getAll, setAll and clear really should only be used by tests
    obj.getAll = function() {
        return sources;
    };
    
    obj.setAll = function(x) {
        sources = x;
    };

    obj.clear = function() {
        sources = [];
    };

    return obj;
})();


/****************
  Label Functions

  These functions will generate a string based on a provided state object. Useful for dynamic axis labels.
*/

LocusZoom.LabelFunctions = (function() {
    var obj = {};
    var functions = {};

    obj.get = function(name, state) {
        if (!name) {
            return null;
        } else if (functions[name]) {
            if (typeof state == "undefined"){
                return functions[name];
            } else {
                return functions[name](state);
            }
        } else {
            throw("label function [" + name + "] not found");
        }
    };

    obj.set = function(name, fn) {
        if (fn) {
            functions[name] = fn;
        } else {
            delete functions[name];
        }
    };

    obj.add = function(name, fn) {
        if (functions[name]) {
            throw("label function already exists with name: " + name);
        } else {
            obj.set(name, fn);
        }
    };

    obj.list = function() {
        return Object.keys(functions);
    };

    return obj;
})();

// Label function for "Chromosome # (Mb)" where # comes from state
LocusZoom.LabelFunctions.add("chromosome", function(state){
    if (!isNaN(+state.chr)){ 
        return "Chromosome " + state.chr + " (Mb)";
    } else {
        return "Chromosome (Mb)";
    }
});


/**************************
  Transformation Functions

  Singleton for formatting or transforming a single input, for instance turning raw p values into negeative log10 form
  Transformation functions are chainable with a pipe on a field name, like so: "pvalue|neglog10"

  NOTE: Because these functions are chainable the FUNCTION is returned by get(), not the result of that function.

  All transformation functions must accept an object of parameters and a value to process.
*/
LocusZoom.TransformationFunctions = (function() {
    var obj = {};
    var transformations = {};

    var getTrans = function(name) {
        if (!name) {
            return null;
        }
        var fun = transformations[name];
        if (fun)  {
            return fun;
        } else {
            throw("transformation " + name + " not found");
        }
    };

    //a single transformation with any parameters
    //(parameters not currently supported)
    var parseTrans = function(name) {
        return getTrans(name);
    };

    //a "raw" transformation string with a leading pipe
    //and one or more transformations
    var parseTransString = function(x) {
        var funs = [];
        var re = /\|([^\|]+)/g;
        var result;
        while((result = re.exec(x))!=null) {
            funs.push(result[1]);
        }
        if (funs.length==1) {
            return parseTrans(funs[0]);
        } else if (funs.length > 1) {
            return function(x) {
                var val = x;
                for(var i = 0; i<funs.length; i++) {
                    val = parseTrans(funs[i])(val);
                }
                return val;
            };
        }
        return null;
    };

    //accept both "|name" and "name"
    obj.get = function(name) {
        if (name && name.substring(0,1)=="|") {
            return parseTransString(name);
        } else {
            return parseTrans(name);
        }
    };

    obj.set = function(name, fn) {
        if (name.substring(0,1)=="|") {
            throw("transformation name should not start with a pipe");
        } else {
            if (fn) {
                transformations[name] = fn;
            } else {
                delete transformations[name];
            }
        }
    };

    obj.add = function(name, fn) {
        if (transformations[name]) {
            throw("transformation already exists with name: " + name);
        } else {
            obj.set(name, fn);
        }
    };

    obj.list = function() {
        return Object.keys(transformations);
    };

    return obj;
})();

LocusZoom.TransformationFunctions.add("neglog10", function(x) {
    return -Math.log(x) / Math.LN10;
});

LocusZoom.TransformationFunctions.add("scinotation", function(x) {
    var log;
    if (Math.abs(x) > 1){
        log = Math.ceil(Math.log(x) / Math.LN10);
    } else {
        log = Math.floor(Math.log(x) / Math.LN10);
    }
    if (Math.abs(log) <= 3){
        return x.toFixed(3);
    } else {
        return x.toExponential(2).replace("+", "").replace("e", " × 10^");
    }
});


/****************
  Scale Functions

  Singleton for accessing/storing functions that will convert arbitrary data points to values in a given scale
  Useful for anything that needs to scale discretely with data (e.g. color, point size, etc.)

  All scale functions must accept an object of parameters and a value to process.
*/

LocusZoom.ScaleFunctions = (function() {
    var obj = {};
    var functions = {};

    obj.get = function(name, parameters, value) {
        if (!name) {
            return null;
        } else if (functions[name]) {
            if (typeof parameters == "undefined" && typeof value == "undefined"){
                return functions[name];
            } else {
                return functions[name](parameters, value);
            }
        } else {
            throw("scale function [" + name + "] not found");
        }
    };

    obj.set = function(name, fn) {
        if (fn) {
            functions[name] = fn;
        } else {
            delete functions[name];
        }
    };

    obj.add = function(name, fn) {
        if (functions[name]) {
            throw("scale function already exists with name: " + name);
        } else {
            obj.set(name, fn);
        }
    };

    obj.list = function() {
        return Object.keys(functions);
    };

    return obj;
})();

// Boolean scale function: bin a dataset numerically by matching against an array of distinct values
LocusZoom.ScaleFunctions.add("if", function(parameters, value){
    if (typeof value == "undefined" || parameters.field_value != value){
        if (typeof parameters.else != "undefined"){
            return parameters.else;
        } else {
            return null;
        }
    } else {
        return parameters.then;
    }
});

// Numerical Bin scale function: bin a dataset numerically by an array of breakpoints
LocusZoom.ScaleFunctions.add("numerical_bin", function(parameters, value){
    var breaks = parameters.breaks;
    var values = parameters.values;
    if (typeof value == "undefined" || value == null || isNaN(+value)){
        return (parameters.null_value ? parameters.null_value : null);
    }
    var threshold = breaks.reduce(function(prev, curr){
        if (+value < prev || (+value >= prev && +value < curr)){
            return prev;
        } else {
            return curr;
        }
    });
    return values[breaks.indexOf(threshold)];
});

// Categorical Bin scale function: bin a dataset numerically by matching against an array of distinct values
LocusZoom.ScaleFunctions.add("categorical_bin", function(parameters, value){
    if (typeof value == "undefined" || parameters.categories.indexOf(value) == -1){
        return (parameters.null_value ? parameters.null_value : null); 
    } else {
        return parameters.values[parameters.categories.indexOf(value)];
    }
});


/************************
  Data Layer Subclasses

  The abstract Data Layer class has general methods and properties that apply universally to all Data Layers
  Specific data layer subclasses (e.g. a scatter plot, a line plot, gene visualization, etc.) must be defined
  and registered with this singleton to be accessible.

  All new Data Layer subclasses must be defined by accepting an id string and a layout object.
  Singleton for storing available Data Layer classes as well as updating existing and/or registering new ones
*/

LocusZoom.DataLayers = (function() {
    var obj = {};
    var datalayers = {};

    obj.get = function(name, id, layout, parent) {
        if (!name) {
            return null;
        } else if (datalayers[name]) {
            if (typeof id == "undefined" || typeof layout == "undefined"){
                throw("id or layout argument missing for data layer [" + name + "]");
            } else {
                return new datalayers[name](id, layout, parent);
            }
        } else {
            throw("data layer [" + name + "] not found");
        }
    };

    obj.set = function(name, datalayer) {
        if (datalayer) {
            if (typeof datalayer != "function"){
                throw("unable to set data layer [" + name + "], argument provided is not a function");
            } else {
                datalayers[name] = datalayer;
                datalayers[name].prototype = new LocusZoom.DataLayer();
            }
        } else {
            delete datalayers[name];
        }
    };

    obj.add = function(name, datalayer) {
        if (datalayers[name]) {
            throw("data layer already exists with name: " + name);
        } else {
            obj.set(name, datalayer);
        }
    };

    obj.list = function() {
        return Object.keys(datalayers);
    };

    return obj;
})();



/*********************
  Scatter Data Layer
  Implements a standard scatter plot
*/

LocusZoom.DataLayers.add("scatter", function(id, layout){

    // Define a default layout for this DataLayer type and merge it with the passed argument
    this.DefaultLayout = {
        point_size: 40,
        point_shape: "circle",
        color: "#888888",
        y_axis: {
            axis: 1
        },
        selectable: "multiple",
        id_field: "id"
    };
    layout = LocusZoom.mergeLayouts(layout, this.DefaultLayout);

    // Extra default for layout spacing
    // Not in default layout since that would make the label attribute always present
    if (layout.label && isNaN(layout.label.spacing)){
        layout.label.spacing = 4;
    }

    // Apply the arguments to set LocusZoom.DataLayer as the prototype
    LocusZoom.DataLayer.apply(this, arguments);

    // Reimplement the positionTooltip() method to be scatter-specific
    this.positionTooltip = function(id){
        if (typeof id != "string"){
            throw ("Unable to position tooltip: id is not a string");
        }
        if (!this.tooltips[id]){
            throw ("Unable to position tooltip: id does not point to a valid tooltip");
        }
        var tooltip = this.tooltips[id];
        var point_size = this.resolveScalableParameter(this.layout.point_size, tooltip.data);
        var arrow_width = 7; // as defined in the default stylesheet
        var stroke_width = 1; // as defined in the default stylesheet
        var border_radius = 6; // as defined in the default stylesheet
        var page_origin = this.getPageOrigin();
        var x_center = this.parent.x_scale(tooltip.data[this.layout.x_axis.field]);
        var y_scale  = "y"+this.layout.y_axis.axis+"_scale";
        var y_center = this.parent[y_scale](tooltip.data[this.layout.y_axis.field]);
        var tooltip_box = tooltip.selector.node().getBoundingClientRect();
        // Position horizontally on the left or the right depending on which side of the plot the point is on
        var offset = Math.sqrt(point_size / Math.PI);
        var left, arrow_type, arrow_left;
        if (x_center <= this.parent.layout.width / 2){
            left = page_origin.x + x_center + offset + arrow_width + stroke_width;
            arrow_type = "left";
            arrow_left = -1 * (arrow_width + stroke_width);
        } else {
            left = page_origin.x + x_center - tooltip_box.width - offset - arrow_width - stroke_width;
            arrow_type = "right";
            arrow_left = tooltip_box.width - stroke_width;
        }
        // Position vertically centered unless we're at the top or bottom of the plot
        var data_layer_height = this.parent.layout.height - (this.parent.layout.margin.top + this.parent.layout.margin.bottom);
        var top, arrow_top;
        if (y_center - (tooltip_box.height / 2) <= 0){ // Too close to the top, push it down
            top = page_origin.y + y_center - (1.5 * arrow_width) - border_radius;
            arrow_top = border_radius;
        } else if (y_center + (tooltip_box.height / 2) >= data_layer_height){ // Too close to the bottom, pull it up
            top = page_origin.y + y_center + arrow_width + border_radius - tooltip_box.height;
            arrow_top = tooltip_box.height - (2 * arrow_width) - border_radius;
        } else { // vertically centered
            top = page_origin.y + y_center - (tooltip_box.height / 2);
            arrow_top = (tooltip_box.height / 2) - arrow_width;
        }        
        // Apply positions to the main div
        tooltip.selector.style("left", left + "px").style("top", top + "px");
        // Create / update position on arrow connecting tooltip to data
        if (!tooltip.arrow){
            tooltip.arrow = tooltip.selector.append("div").style("position", "absolute");
        }
        tooltip.arrow
            .attr("class", "lz-data_layer-tooltip-arrow_" + arrow_type)
            .style("left", arrow_left + "px")
            .style("top", arrow_top + "px");
    };

    // Function to flip labels from being anchored at the start of the text to the end
    // Both to keep labels from running outside the data layer and  also as a first
    // pass on recursive separation
    this.flip_labels = function(){
        var data_layer = this;
        var point_size = data_layer.resolveScalableParameter(data_layer.layout.point_size, {});
        var spacing = data_layer.layout.label.spacing;
        var handle_lines = Boolean(data_layer.layout.label.lines);
        var min_x = 2 * spacing;
        var max_x = data_layer.parent.layout.width - data_layer.parent.layout.margin.left - data_layer.parent.layout.margin.right - (2 * spacing);
        var flip = function(dn, dnl){
            var dnx = +dn.attr("x");
            var text_swing = (2 * spacing) + (2 * Math.sqrt(point_size));
            if (handle_lines){
                var dnlx2 = +dnl.attr("x2");
                var line_swing = spacing + (2 * Math.sqrt(point_size));
            }
            if (dn.style("text-anchor") == "start"){
                dn.style("text-anchor", "end");
                dn.attr("x", dnx - text_swing);
                if (handle_lines){ dnl.attr("x2", dnlx2 - line_swing); }
            } else {
                dn.style("text-anchor", "start");
                dn.attr("x", dnx + text_swing);
                if (handle_lines){ dnl.attr("x2", dnlx2 + line_swing); }
            }
        };
        // Flip any going over the right edge from the right side to the left side
        // (all labels start on the right side)
        data_layer.label_texts.each(function (d, i) {
            var a = this;
            var da = d3.select(a);
            var dax = +da.attr("x");
            var abound = da.node().getBoundingClientRect();
            if (dax + abound.width + spacing > max_x){
                var dal = handle_lines ? d3.select(data_layer.label_lines[0][i]) : null;
                flip(da, dal);
            }
        });
        // Second pass to flip any others that haven't flipped yet if they collide with another label
        data_layer.label_texts.each(function (d, i) {
            var a = this;
            var da = d3.select(a);
            if (da.style("text-anchor") == "end") return;
            var dax = +da.attr("x");
            var abound = da.node().getBoundingClientRect();
            var dal = handle_lines ? d3.select(data_layer.label_lines[0][i]) : null;
            data_layer.label_texts.each(function () {
                var b = this;
                var db = d3.select(b);
                var bbound = db.node().getBoundingClientRect();
                var collision = abound.left < bbound.left + bbound.width + (2*spacing) &&
                    abound.left + abound.width + (2*spacing) > bbound.left &&
                    abound.top < bbound.top + bbound.height + (2*spacing) &&
                    abound.height + abound.top + (2*spacing) > bbound.top;
                if (collision){
                    flip(da, dal);
                    // Double check that this flip didn't push the label past min_x. If it did, immediately flip back.
                    dax = +da.attr("x");
                    if (dax - abound.width - spacing < min_x){
                        flip(da, dal);
                    }
                }
                return;
            });
        });
    };

    // Recursive function to space labels apart immediately after initial render
    // Adapted from thudfactor's fiddle here: https://jsfiddle.net/thudfactor/HdwTH/
    // TODO: Make labels also aware of data elements
    this.separate_labels = function(){
        this.seperate_iterations++;
        var data_layer = this;
        var alpha = 0.5;
        var spacing = this.layout.label.spacing;
        var again = false;
        data_layer.label_texts.each(function () {
            var a = this;
            var da = d3.select(a);
            var y1 = da.attr("y");
            data_layer.label_texts.each(function () {
                var b = this;
                // a & b are the same element and don't collide.
                if (a == b) return;
                var db = d3.select(b);
                // a & b are on opposite sides of the chart and
                // don't collide
                if (da.attr("text-anchor") != db.attr("text-anchor")) return;
                // Determine if the  bounding rects for the two text elements collide
                var abound = da.node().getBoundingClientRect();
                var bbound = db.node().getBoundingClientRect();
                var collision = abound.left < bbound.left + bbound.width + (2*spacing) &&
                    abound.left + abound.width + (2*spacing) > bbound.left &&
                    abound.top < bbound.top + bbound.height + (2*spacing) &&
                    abound.height + abound.top + (2*spacing) > bbound.top;
                if (!collision) return;
                again = true;
                // If the labels collide, we'll push each
                // of the two labels up and down a little bit.
                var y2 = db.attr("y");
                var sign = abound.top < bbound.top ? 1 : -1;
                var adjust = sign * alpha;
                var new_a_y = +y1 - adjust;
                var new_b_y = +y2 + adjust;
                // Keep new values from extending outside the data layer
                var min_y = 2 * spacing;
                var max_y = data_layer.parent.layout.height - data_layer.parent.layout.margin.top - data_layer.parent.layout.margin.bottom - (2 * spacing);
                var delta;
                if (new_a_y - (abound.height/2) < min_y){
                    delta = +y1 - new_a_y;
                    new_a_y = +y1;
                    new_b_y += delta;
                } else if (new_b_y - (bbound.height/2) < min_y){
                    delta = +y2 - new_b_y;
                    new_b_y = +y2;
                    new_a_y += delta;
                }
                if (new_a_y + (abound.height/2) > max_y){
                    delta = new_a_y - +y1;
                    new_a_y = +y1;
                    new_b_y -= delta;
                } else if (new_b_y + (bbound.height/2) > max_y){
                    delta = new_b_y - +y2;
                    new_b_y = +y2;
                    new_a_y -= delta;
                }
                da.attr("y",new_a_y);
                db.attr("y",new_b_y);
            });
        });
        if (again) {
            // Adjust lines to follow the labels
            if (data_layer.layout.label.lines){
                var label_elements = data_layer.label_texts[0];
                data_layer.label_lines.attr("y2",function(d,i) {
                    var label_line = d3.select(label_elements[i]);
                    return label_line.attr("y");
                });
            }
            // After ~150 iterations we're probably beyond diminising returns, so stop recursing
            if (this.seperate_iterations < 150){
                setTimeout(function(){
                    this.separate_labels();
                }.bind(this), 1);
            }
        }
    };

    // Implement the main render function
    this.render = function(){

        var data_layer = this;
        var x_scale = "x_scale";
        var y_scale = "y"+this.layout.y_axis.axis+"_scale";

        // Generate labels first (if defined)
        if (this.layout.label){
            // Apply filters to generate a filtered data set
            var filtered_data = this.data.filter(function(d){
                if (!data_layer.layout.label.filters){
                    return true;
                } else {
                    // Start by assuming a match, run through all filters to test if not a match on any one
                    var match = true;
                    data_layer.layout.label.filters.forEach(function(filter){
                        if (isNaN(d[filter.field])){
                            match = false;
                        } else {
                            switch (filter.operator){
                            case "<":
                                if (!(d[filter.field] < filter.value)){ match = false; }
                                break;
                            case "<=":
                                if (!(d[filter.field] <= filter.value)){ match = false; }
                                break;
                            case ">":
                                if (!(d[filter.field] > filter.value)){ match = false; }
                                break;
                            case ">=":
                                if (!(d[filter.field] >= filter.value)){ match = false; }
                                break;
                            case "=":
                                if (!(d[filter.field] == filter.value)){ match = false; }
                                break;
                            default:
                                // If we got here the operator is not valid, so the filter should fail
                                match = false;
                                break;
                            }
                        }
                    });
                    return match;
                }
            });
            // Render label groups
            this.label_groups = this.svg.group
                .selectAll("g.lz-data_layer-scatter-label")
                .data(filtered_data, function(d){ return d.id + "_label"; });
            this.label_groups.enter()
                .append("g")
                .attr("class", "lz-data_layer-scatter-label");
            // Render label texts
            if (this.label_texts){ this.label_texts.remove(); }
            this.label_texts = this.label_groups.append("text")
                .attr("class", "lz-data_layer-scatter-label");
            this.label_texts
                .text(function(d){
                    return LocusZoom.parseFields(d, data_layer.layout.label.text || "");
                })
                .style(data_layer.layout.label.style || {})
                .attr({
                    "x": function(d){
                        var x = data_layer.parent[x_scale](d[data_layer.layout.x_axis.field])
                              + Math.sqrt(data_layer.resolveScalableParameter(data_layer.layout.point_size, d))
                              + data_layer.layout.label.spacing;
                        if (isNaN(x)){ x = -1000; }
                        return x;
                    },
                    "y": function(d){
                        var y = data_layer.parent[y_scale](d[data_layer.layout.y_axis.field]);
                        if (isNaN(y)){ y = -1000; }
                        return y;
                    },
                    "text-anchor": function(){
                        return "start";
                    }
                });
            // Render label lines
            if (data_layer.layout.label.lines){
                if (this.label_lines){ this.label_lines.remove(); }
                this.label_lines = this.label_groups.append("line")
                    .attr("class", "lz-data_layer-scatter-label");
                this.label_lines
                    .style(data_layer.layout.label.lines.style || {})
                    .attr({
                        "x1": function(d){
                            var x = data_layer.parent[x_scale](d[data_layer.layout.x_axis.field]);
                            if (isNaN(x)){ x = -1000; }
                            return x;
                        },
                        "y1": function(d){
                            var y = data_layer.parent[y_scale](d[data_layer.layout.y_axis.field]);
                            if (isNaN(y)){ y = -1000; }
                            return y;
                        },
                        "x2": function(d){
                            var x = data_layer.parent[x_scale](d[data_layer.layout.x_axis.field])
                                  + Math.sqrt(data_layer.resolveScalableParameter(data_layer.layout.point_size, d))
                                  + (data_layer.layout.label.spacing/2);
                            if (isNaN(x)){ x = -1000; }
                            return x;
                        },
                        "y2": function(d){
                            var y = data_layer.parent[y_scale](d[data_layer.layout.y_axis.field]);
                            if (isNaN(y)){ y = -1000; }
                            return y;
                        }
                    });
            }
            // Remove labels when they're no longer in the filtered data set
            this.label_groups.exit().remove();
        }
            
        // Generate main scatter data elements
        var selection = this.svg.group
            .selectAll("path.lz-data_layer-scatter")
            .data(this.data, function(d){ return d[this.layout.id_field]; }.bind(this));

        // Create elements, apply class and ID
        selection.enter()
            .append("path")
            .attr("class", "lz-data_layer-scatter")
            .attr("id", function(d){ return this.parent.id + "_" + d[this.layout.id_field].replace(/\W/g,""); }.bind(this));

        // Generate new values (or functions for them) for position, color, size, and shape
        var transform = function(d) {
            var x = this.parent[x_scale](d[this.layout.x_axis.field]);
            var y = this.parent[y_scale](d[this.layout.y_axis.field]);
            if (isNaN(x)){ x = -1000; }
            if (isNaN(y)){ y = -1000; }
            return "translate(" + x + "," + y + ")";
        }.bind(this);

        var fill = function(d){ return this.resolveScalableParameter(this.layout.color, d); }.bind(this);

        var shape = d3.svg.symbol()
            .size(function(d){ return this.resolveScalableParameter(this.layout.point_size, d); }.bind(this))
            .type(function(d){ return this.resolveScalableParameter(this.layout.point_shape, d); }.bind(this));

        // Apply position and color, using a transition if necessary
        if (this.layout.transition){
            selection
                .transition()
                .duration(this.layout.transition.duration || 0)
                .ease(this.layout.transition.ease || "cubic-in-out")
                .attr("transform", transform)
                .attr("fill", fill)
                .attr("d", shape);
        } else {
            selection
                .attr("transform", transform)
                .attr("fill", fill)
                .attr("d", shape);
        }

        // Apply selectable, tooltip, etc
        this.enableTooltips(selection);

        // Remove old elements as needed
        selection.exit().remove();

        // Apply method to keep labels from overlapping each other
        if (this.layout.label){
            this.flip_labels();
            this.seperate_iterations = 0;
            this.separate_labels();
        }
        
    };
       
    return this;

});


/*********************
  Line Data Layer
  Implements a standard line plot
*/

LocusZoom.DataLayers.add("line", function(id, layout){

    // Define a default layout for this DataLayer type and merge it with the passed argument
    this.DefaultLayout = {
        style: {
            fill: "none",
            "stroke-width": "2px"
        },
        interpolate: "linear",
        x_axis: { field: "x" },
        y_axis: { field: "y", axis: 1 },
        hitarea_width: 5,
        selectable: false
    };
    layout = LocusZoom.mergeLayouts(layout, this.DefaultLayout);

    // Var for storing mouse events for use in tool tip positioning
    this.mouse_event = null;

    // Var for storing the generated line function itself
    this.line = null;

    this.tooltip_timeout = null;

    // Apply the arguments to set LocusZoom.DataLayer as the prototype
    LocusZoom.DataLayer.apply(this, arguments);

    // Helper function to get display and data objects representing
    // the x/y coordinates of the current mouse event with respect to the line in terms of the display
    // and the interpolated values of the x/y fields with respect to the line
    this.getMouseDisplayAndData = function(){
        var ret = {
            display: {
                x: d3.mouse(this.mouse_event)[0],
                y: null
            },
            data: {},
            slope: null
        };
        var x_field = this.layout.x_axis.field;
        var y_field = this.layout.y_axis.field;
        var x_scale = "x_scale";
        var y_scale = "y" + this.layout.y_axis.axis + "_scale";
        ret.data[x_field] = this.parent[x_scale].invert(ret.display.x);
        var bisect = d3.bisector(function(datum) { return +datum[x_field]; }).left;
        var index = bisect(this.data, ret.data[x_field]) - 1;
        var startDatum = this.data[index];
        var endDatum = this.data[index + 1];
        var interpolate = d3.interpolateNumber(+startDatum[y_field], +endDatum[y_field]);
        var range = +endDatum[x_field] - +startDatum[x_field];
        ret.data[y_field] = interpolate((ret.data[x_field] % range) / range);
        ret.display.y = this.parent[y_scale](ret.data[y_field]);
        if (this.layout.tooltip.x_precision){
            ret.data[x_field] = ret.data[x_field].toPrecision(this.layout.tooltip.x_precision);
        }
        if (this.layout.tooltip.y_precision){
            ret.data[y_field] = ret.data[y_field].toPrecision(this.layout.tooltip.y_precision);
        }
        ret.slope = (this.parent[y_scale](endDatum[y_field]) - this.parent[y_scale](startDatum[y_field]))
                  / (this.parent[x_scale](endDatum[x_field]) - this.parent[x_scale](startDatum[x_field]));
        return ret;
    };

    // Reimplement the positionTooltip() method to be line-specific
    this.positionTooltip = function(id){
        if (typeof id != "string"){
            throw ("Unable to position tooltip: id is not a string");
        }
        if (!this.tooltips[id]){
            throw ("Unable to position tooltip: id does not point to a valid tooltip");
        }
        var tooltip = this.tooltips[id];
        var tooltip_box = tooltip.selector.node().getBoundingClientRect();
        var arrow_width = 7; // as defined in the default stylesheet
        var border_radius = 6; // as defined in the default stylesheet
        var stroke_width = parseFloat(this.layout.style["stroke-width"]) || 1;
        var page_origin = this.getPageOrigin();
        var data_layer_height = this.parent.layout.height - (this.parent.layout.margin.top + this.parent.layout.margin.bottom);
        var data_layer_width = this.parent.layout.width - (this.parent.layout.margin.left + this.parent.layout.margin.right);
        var top, left, arrow_top, arrow_left, arrow_type;

        // Determine x/y coordinates for display and data
        var dd = this.getMouseDisplayAndData();

        // If the absolute value of the slope of the line at this point is above 1 (including Infinity)
        // then position the tool tip left/right. Otherwise position top/bottom.
        if (Math.abs(dd.slope) > 1){

            // Position horizontally on the left or the right depending on which side of the plot the point is on
            if (dd.display.x <= this.parent.layout.width / 2){
                left = page_origin.x + dd.display.x + stroke_width + arrow_width + stroke_width;
                arrow_type = "left";
                arrow_left = -1 * (arrow_width + stroke_width);
            } else {
                left = page_origin.x + dd.display.x - tooltip_box.width - stroke_width - arrow_width - stroke_width;
                arrow_type = "right";
                arrow_left = tooltip_box.width - stroke_width;
            }
            // Position vertically centered unless we're at the top or bottom of the plot
            if (dd.display.y - (tooltip_box.height / 2) <= 0){ // Too close to the top, push it down
                top = page_origin.y + dd.display.y - (1.5 * arrow_width) - border_radius;
                arrow_top = border_radius;
            } else if (dd.display.y + (tooltip_box.height / 2) >= data_layer_height){ // Too close to the bottom, pull it up
                top = page_origin.y + dd.display.y + arrow_width + border_radius - tooltip_box.height;
                arrow_top = tooltip_box.height - (2 * arrow_width) - border_radius;
            } else { // vertically centered
                top = page_origin.y + dd.display.y - (tooltip_box.height / 2);
                arrow_top = (tooltip_box.height / 2) - arrow_width;
            }

        } else {

            // Position horizontally: attempt to center on the mouse's x coordinate
            // pad to either side if bumping up against the edge of the data layer
            var offset_right = Math.max((tooltip_box.width / 2) - dd.display.x, 0);
            var offset_left = Math.max((tooltip_box.width / 2) + dd.display.x - data_layer_width, 0);
            left = page_origin.x + dd.display.x - (tooltip_box.width / 2) - offset_left + offset_right;
            var min_arrow_left = arrow_width / 2;
            var max_arrow_left = tooltip_box.width - (2.5 * arrow_width);
            arrow_left = (tooltip_box.width / 2) - arrow_width + offset_left - offset_right;
            arrow_left = Math.min(Math.max(arrow_left, min_arrow_left), max_arrow_left);

            // Position vertically above the line unless there's insufficient space
            if (tooltip_box.height + stroke_width + arrow_width > dd.display.y){
                top = page_origin.y + dd.display.y + stroke_width + arrow_width;
                arrow_type = "up";
                arrow_top = 0 - stroke_width - arrow_width;
            } else {
                top = page_origin.y + dd.display.y - (tooltip_box.height + stroke_width + arrow_width);
                arrow_type = "down";
                arrow_top = tooltip_box.height - stroke_width;
            }
        }

        // Apply positions to the main div
        tooltip.selector.style({ left: left + "px", top: top + "px" });
        // Create / update position on arrow connecting tooltip to data
        if (!tooltip.arrow){
            tooltip.arrow = tooltip.selector.append("div").style("position", "absolute");
        }
        tooltip.arrow
            .attr("class", "lz-data_layer-tooltip-arrow_" + arrow_type)
            .style({ "left": arrow_left + "px", top: arrow_top + "px" });

    };


    // Implement the main render function
    this.render = function(){

        // Several vars needed to be in scope
        var data_layer = this;
        var panel = this.parent;
        var x_field = this.layout.x_axis.field;
        var y_field = this.layout.y_axis.field;
        var x_scale = "x_scale";
        var y_scale = "y" + this.layout.y_axis.axis + "_scale";

        // Join data to the line selection
        var selection = this.svg.group
            .selectAll("path.lz-data_layer-line")
            .data([this.data]);

        // Create path element, apply class
        selection.enter()
            .append("path")
            .attr("class", "lz-data_layer-line");

        // Generate the line
        this.line = d3.svg.line()
            .x(function(d) { return panel[x_scale](d[x_field]); })
            .y(function(d) { return panel[y_scale](d[y_field]); })
            .interpolate(this.layout.interpolate);

        // Apply line and style
        if (this.layout.transition){
            selection
                .transition()
                .duration(this.layout.transition.duration || 0)
                .ease(this.layout.transition.ease || "cubic-in-out")
                .attr("d", this.line)
                .style(this.layout.style);
        } else {
            selection
                .attr("d", this.line)
                .style(this.layout.style);
        }

        // Apply tooltip, etc
        if (this.layout.tooltip){
            // Generate an overlaying transparent "hit area" line for more intuitive mouse events
            var hitarea_width = parseFloat(this.layout.hitarea_width).toString() + "px";
            var hitarea = this.svg.group
                .selectAll("path.lz-data_layer-line-hitarea")
                .data([this.data]);
            hitarea.enter()
                .append("path")
                .attr("class", "lz-data_layer-line-hitarea")
                .style("stroke-width", hitarea_width);
            var hitarea_line = d3.svg.line()
                .x(function(d) { return panel[x_scale](d[x_field]); })
                .y(function(d) { return panel[y_scale](d[y_field]); })
                .interpolate(this.layout.interpolate);
            hitarea
                .attr("d", hitarea_line)
                .on("mouseover", function(){
                    clearTimeout(data_layer.tooltip_timeout);
                    data_layer.mouse_event = this;
                    var dd = data_layer.getMouseDisplayAndData();
                    data_layer.createTooltip(dd.data, data_layer.state_id);
                })
                .on("mousemove", function(){
                    clearTimeout(data_layer.tooltip_timeout);
                    data_layer.mouse_event = this;
                    var dd = data_layer.getMouseDisplayAndData();
                    data_layer.updateTooltip(dd.data, data_layer.state_id);
                    data_layer.positionTooltip(data_layer.state_id);
                })
                .on("mouseout", function(){
                    data_layer.tooltip_timeout = setTimeout(function(){
                        data_layer.mouse_event = null;
                        data_layer.destroyTooltip(data_layer.state_id);
                    }, 300);
                });
            hitarea.exit().remove();
        }

        // Remove old elements as needed
        selection.exit().remove();
        
    };
       
    return this;

});

/*********************
  Genes Data Layer
  Implements a data layer that will render gene tracks
*/

LocusZoom.DataLayers.add("genes", function(id, layout){

    // Define a default layout for this DataLayer type and merge it with the passed argument
    this.DefaultLayout = {
        label_font_size: 12,
        label_exon_spacing: 4,
        exon_height: 16,
        bounding_box_padding: 6,
        track_vertical_spacing: 10,
        selectable: "one",
        hover_element: "bounding_box"
    };
    layout = LocusZoom.mergeLayouts(layout, this.DefaultLayout);

    // Apply the arguments to set LocusZoom.DataLayer as the prototype
    LocusZoom.DataLayer.apply(this, arguments);
    
    // Helper function to sum layout values to derive total height for a single gene track
    this.getTrackHeight = function(){
        return 2 * this.layout.bounding_box_padding
            + this.layout.label_font_size
            + this.layout.label_exon_spacing
            + this.layout.exon_height
            + this.layout.track_vertical_spacing;
    };

    // A gene may have arbitrarily many transcripts, but this data layer isn't set up to render them yet.
    // Stash a transcript_idx to point to the first transcript and use that for all transcript refs.
    this.transcript_idx = 0;
    
    this.tracks = 1;
    this.gene_track_index = { 1: [] }; // track-number-indexed object with arrays of gene indexes in the dataset

    // After we've loaded the genes interpret them to assign
    // each to a track so that they do not overlap in the view
    this.assignTracks = function(){

        // Function to get the width in pixels of a label given the text and layout attributes
        this.getLabelWidth = function(gene_name, font_size){
            var temp_text = this.svg.group.append("text")
                .attr("x", 0).attr("y", 0).attr("class", "lz-data_layer-genes lz-label")
                .style("font-size", font_size)
                .text(gene_name + "→");
            var label_width = temp_text.node().getBBox().width;
            temp_text.node().remove();
            return label_width;
        };

        // Reinitialize some metadata
        this.tracks = 1;
        this.gene_track_index = { 1: [] };

        this.data.map(function(d, g){

            // If necessary, split combined gene id / version fields into discrete fields.
            // NOTE: this may be an issue with CSG's genes data source that may eventually be solved upstream.
            if (this.data[g].gene_id && this.data[g].gene_id.indexOf(".")){
                var split = this.data[g].gene_id.split(".");
                this.data[g].gene_id = split[0];
                this.data[g].gene_version = split[1];
            }

            // Stash the transcript ID on the parent gene
            this.data[g].transcript_id = this.data[g].transcripts[this.transcript_idx].transcript_id;

            // Determine display range start and end, based on minimum allowable gene display width, bounded by what we can see
            // (range: values in terms of pixels on the screen)
            this.data[g].display_range = {
                start: this.parent.x_scale(Math.max(d.start, this.state.start)),
                end:   this.parent.x_scale(Math.min(d.end, this.state.end))
            };
            this.data[g].display_range.label_width = this.getLabelWidth(this.data[g].gene_name, this.layout.label_font_size);
            this.data[g].display_range.width = this.data[g].display_range.end - this.data[g].display_range.start;
            // Determine label text anchor (default to middle)
            this.data[g].display_range.text_anchor = "middle";
            if (this.data[g].display_range.width < this.data[g].display_range.label_width){
                if (d.start < this.state.start){
                    this.data[g].display_range.end = this.data[g].display_range.start
                        + this.data[g].display_range.label_width
                        + this.layout.label_font_size;
                    this.data[g].display_range.text_anchor = "start";
                } else if (d.end > this.state.end){
                    this.data[g].display_range.start = this.data[g].display_range.end
                        - this.data[g].display_range.label_width
                        - this.layout.label_font_size;
                    this.data[g].display_range.text_anchor = "end";
                } else {
                    var centered_margin = ((this.data[g].display_range.label_width - this.data[g].display_range.width) / 2)
                        + this.layout.label_font_size;
                    if ((this.data[g].display_range.start - centered_margin) < this.parent.x_scale(this.state.start)){
                        this.data[g].display_range.start = this.parent.x_scale(this.state.start);
                        this.data[g].display_range.end = this.data[g].display_range.start + this.data[g].display_range.label_width;
                        this.data[g].display_range.text_anchor = "start";
                    } else if ((this.data[g].display_range.end + centered_margin) > this.parent.x_scale(this.state.end)) {
                        this.data[g].display_range.end = this.parent.x_scale(this.state.end);
                        this.data[g].display_range.start = this.data[g].display_range.end - this.data[g].display_range.label_width;
                        this.data[g].display_range.text_anchor = "end";
                    } else {
                        this.data[g].display_range.start -= centered_margin;
                        this.data[g].display_range.end += centered_margin;
                    }
                }
                this.data[g].display_range.width = this.data[g].display_range.end - this.data[g].display_range.start;
            }
            // Add bounding box padding to the calculated display range start, end, and width
            this.data[g].display_range.start -= this.layout.bounding_box_padding;
            this.data[g].display_range.end   += this.layout.bounding_box_padding;
            this.data[g].display_range.width += 2 * this.layout.bounding_box_padding;
            // Convert and stash display range values into domain values
            // (domain: values in terms of the data set, e.g. megabases)
            this.data[g].display_domain = {
                start: this.parent.x_scale.invert(this.data[g].display_range.start),
                end:   this.parent.x_scale.invert(this.data[g].display_range.end)
            };
            this.data[g].display_domain.width = this.data[g].display_domain.end - this.data[g].display_domain.start;

            // Using display range/domain data generated above cast each gene to tracks such that none overlap
            this.data[g].track = null;
            var potential_track = 1;
            while (this.data[g].track == null){
                var collision_on_potential_track = false;
                this.gene_track_index[potential_track].map(function(placed_gene){
                    if (!collision_on_potential_track){
                        var min_start = Math.min(placed_gene.display_range.start, this.display_range.start);
                        var max_end = Math.max(placed_gene.display_range.end, this.display_range.end);
                        if ((max_end - min_start) < (placed_gene.display_range.width + this.display_range.width)){
                            collision_on_potential_track = true;
                        }
                    }
                }.bind(this.data[g]));
                if (!collision_on_potential_track){
                    this.data[g].track = potential_track;
                    this.gene_track_index[potential_track].push(this.data[g]);
                } else {
                    potential_track++;
                    if (potential_track > this.tracks){
                        this.tracks = potential_track;
                        this.gene_track_index[potential_track] = [];
                    }
                }
            }

            // Stash parent references on all genes, trascripts, and exons
            this.data[g].parent = this;
            this.data[g].transcripts.map(function(d, t){
                this.data[g].transcripts[t].parent = this.data[g];
                this.data[g].transcripts[t].exons.map(function(d, e){
                    this.data[g].transcripts[t].exons[e].parent = this.data[g].transcripts[t];
                }.bind(this));
            }.bind(this));

        }.bind(this));
        return this;
    };

    // Implement the main render function
    this.render = function(){

        this.assignTracks();

        // Render gene groups
        var selection = this.svg.group.selectAll("g.lz-data_layer-genes")
            .data(this.data, function(d){ return d.gene_name; });

        selection.enter().append("g")
            .attr("class", "lz-data_layer-genes");
        
        selection.attr("id", function(d){ return this.parent.id + "_" + d[this.layout.id_field].replace(/\W/g,""); }.bind(this))
            .each(function(gene){

                var data_layer = gene.parent;

                // Render gene bounding box
                var bboxes = d3.select(this).selectAll("rect.lz-data_layer-genes.lz-data_layer-genes-bounding_box")
                    .data([gene], function(d){ return d.gene_name + "_bbox"; });

                bboxes.enter().append("rect")
                    .attr("class", "lz-data_layer-genes lz-data_layer-genes-bounding_box");

                bboxes
                    .attr("id", function(d){
                        return data_layer.parent.id + "_" + d[data_layer.layout.id_field].replace(/\W/g,"") + "_bounding_box";
                    })
                    .attr("x", function(d){
                        return d.display_range.start;
                    })
                    .attr("y", function(d){
                        return ((d.track-1) * data_layer.getTrackHeight());
                    })
                    .attr("width", function(d){
                        return d.display_range.width;
                    })
                    .attr("height", function(){
                        return data_layer.getTrackHeight() - data_layer.layout.track_vertical_spacing;
                    })
                    .attr("rx", function(){
                        return data_layer.layout.bounding_box_padding;
                    })
                    .attr("ry", function(){
                        return data_layer.layout.bounding_box_padding;
                    });

                bboxes.exit().remove();

                // Render gene boundaries
                var boundaries = d3.select(this).selectAll("rect.lz-data_layer-genes.lz-boundary")
                    .data([gene], function(d){ return d.gene_name + "_boundary"; });

                boundaries.enter().append("rect")
                    .attr("class", "lz-data_layer-genes lz-boundary");

                boundaries
                    .attr("x", function(d){
                        return data_layer.parent.x_scale(d.start);
                    })
                    .attr("y", function(d){
                        return ((d.track-1) * data_layer.getTrackHeight())
                            + data_layer.layout.bounding_box_padding
                            + data_layer.layout.label_font_size
                            + data_layer.layout.label_exon_spacing
                            + (Math.max(data_layer.layout.exon_height, 3) / 2);
                    })
                    .attr("width", function(d){
                        return data_layer.parent.x_scale(d.end) - data_layer.parent.x_scale(d.start);
                    })
                    .attr("height", 1); // This should be scaled dynamically somehow

                boundaries.exit().remove();

                // Render gene labels
                var labels = d3.select(this).selectAll("text.lz-data_layer-genes.lz-label")
                    .data([gene], function(d){ return d.gene_name + "_label"; });

                labels.enter().append("text")
                    .attr("class", "lz-data_layer-genes lz-label");

                labels
                    .attr("x", function(d){
                        if (d.display_range.text_anchor == "middle"){
                            return d.display_range.start + (d.display_range.width / 2);
                        } else if (d.display_range.text_anchor == "start"){
                            return d.display_range.start + data_layer.layout.bounding_box_padding;
                        } else if (d.display_range.text_anchor == "end"){
                            return d.display_range.end - data_layer.layout.bounding_box_padding;
                        }
                    })
                    .attr("y", function(d){
                        return ((d.track-1) * data_layer.getTrackHeight())
                            + data_layer.layout.bounding_box_padding
                            + data_layer.layout.label_font_size;
                    })
                    .attr("text-anchor", function(d){
                        return d.display_range.text_anchor;
                    })
                    .text(function(d){
                        return (d.strand == "+") ? d.gene_name + "→" : "←" + d.gene_name;
                    })
                    .style("font-size", gene.parent.layout.label_font_size);

                labels.exit().remove();

                // Render exon rects (first transcript only, for now)
                var exons = d3.select(this).selectAll("rect.lz-data_layer-genes.lz-exon")
                    .data(gene.transcripts[gene.parent.transcript_idx].exons, function(d){ return d.exon_id; });
                        
                exons.enter().append("rect")
                    .attr("class", "lz-data_layer-genes lz-exon");
                        
                exons
                    .attr("x", function(d){
                        return data_layer.parent.x_scale(d.start);
                    })
                    .attr("y", function(){
                        return ((gene.track-1) * data_layer.getTrackHeight())
                            + data_layer.layout.bounding_box_padding
                            + data_layer.layout.label_font_size
                            + data_layer.layout.label_exon_spacing;
                    })
                    .attr("width", function(d){
                        return data_layer.parent.x_scale(d.end) - data_layer.parent.x_scale(d.start);
                    })
                    .attr("height", function(){
                        return data_layer.layout.exon_height;
                    });

                exons.exit().remove();

                // Render gene click area
                var clickareas = d3.select(this).selectAll("rect.lz-data_layer-genes.lz-clickarea")
                    .data([gene], function(d){ return d.gene_name + "_clickarea"; });

                clickareas.enter().append("rect")
                    .attr("class", "lz-data_layer-genes lz-clickarea");

                clickareas
                    .attr("id", function(d){
                        return data_layer.parent.id + "_" + d[data_layer.layout.id_field].replace(/\W/g,"") + "_clickarea";
                    })
                    .attr("x", function(d){
                        return d.display_range.start;
                    })
                    .attr("y", function(d){
                        return ((d.track-1) * data_layer.getTrackHeight());
                    })
                    .attr("width", function(d){
                        return d.display_range.width;
                    })
                    .attr("height", function(){
                        return data_layer.getTrackHeight() - data_layer.layout.track_vertical_spacing;
                    })
                    .attr("rx", function(){
                        return data_layer.layout.bounding_box_padding;
                    })
                    .attr("ry", function(){
                        return data_layer.layout.bounding_box_padding;
                    });

                // Remove old clickareas as needed
                clickareas.exit().remove();

                // Apply selectable, tooltip, etc to clickareas
                data_layer.enableTooltips(clickareas);

            });

        // Remove old elements as needed
        selection.exit().remove();

    };

    // Reimplement the positionTooltip() method to be gene-specific
    this.positionTooltip = function(id){
        if (typeof id != "string"){
            throw ("Unable to position tooltip: id is not a string");
        }
        if (!this.tooltips[id]){
            throw ("Unable to position tooltip: id does not point to a valid tooltip");
        }
        var tooltip = this.tooltips[id];
        var arrow_width = 7; // as defined in the default stylesheet
        var stroke_width = 1; // as defined in the default stylesheet
        var page_origin = this.getPageOrigin();
        var tooltip_box = tooltip.selector.node().getBoundingClientRect();
        var gene_bbox_id = this.parent.id + "_" + tooltip.data[this.layout.id_field].replace(/\W/g,"") + "_bounding_box";
        var gene_bbox = d3.select("#" + gene_bbox_id).node().getBBox();
        var data_layer_height = this.parent.layout.height - (this.parent.layout.margin.top + this.parent.layout.margin.bottom);
        var data_layer_width = this.parent.layout.width - (this.parent.layout.margin.left + this.parent.layout.margin.right);
        // Position horizontally: attempt to center on the portion of the gene that's visible,
        // pad to either side if bumping up against the edge of the data layer
        var gene_center_x = ((tooltip.data.display_range.start + tooltip.data.display_range.end) / 2) - (this.layout.bounding_box_padding / 2);
        var offset_right = Math.max((tooltip_box.width / 2) - gene_center_x, 0);
        var offset_left = Math.max((tooltip_box.width / 2) + gene_center_x - data_layer_width, 0);
        var left = page_origin.x + gene_center_x - (tooltip_box.width / 2) - offset_left + offset_right;
        var arrow_left = (tooltip_box.width / 2) - (arrow_width / 2) + offset_left - offset_right;
        // Position vertically below the gene unless there's insufficient space
        var top, arrow_type, arrow_top;
        if (tooltip_box.height + stroke_width + arrow_width > data_layer_height - (gene_bbox.y + gene_bbox.height)){
            top = page_origin.y + gene_bbox.y - (tooltip_box.height + stroke_width + arrow_width);
            arrow_type = "down";
            arrow_top = tooltip_box.height - stroke_width;
        } else {
            top = page_origin.y + gene_bbox.y + gene_bbox.height + stroke_width + arrow_width;
            arrow_type = "up";
            arrow_top = 0 - stroke_width - arrow_width;
        }
        // Apply positions to the main div
        tooltip.selector.style("left", left + "px").style("top", top + "px");
        // Create / update position on arrow connecting tooltip to data
        if (!tooltip.arrow){
            tooltip.arrow = tooltip.selector.append("div").style("position", "absolute");
        }
        tooltip.arrow
            .attr("class", "lz-data_layer-tooltip-arrow_" + arrow_type)
            .style("left", arrow_left + "px")
            .style("top", arrow_top + "px");
    };
       
    return this;

});

/* global LocusZoom,Q */
/* eslint-env browser */
/* eslint-disable no-unused-vars */
/* eslint-disable no-console */

"use strict";

LocusZoom.Data = LocusZoom.Data ||  {};

/* A named collection of data sources used to draw a plot*/

LocusZoom.DataSources = function() {
    this.sources = {};
};

LocusZoom.DataSources.prototype.addSource = function(ns, x) {
    console.warn("Warning: .addSource() is depricated. Use .add() instead");
    return this.add(ns, x);
};

LocusZoom.DataSources.prototype.add = function(ns, x) {
    return this.set(ns, x);
};

LocusZoom.DataSources.prototype.set = function(ns, x) {
    if (Array.isArray(x)) {
        var dsobj = LocusZoom.KnownDataSources.create.apply(null, x);
        this.sources[ns] = dsobj;
    } else {
        if (x !== null) {
            this.sources[ns] = x;
        } else {
            delete this.sources[ns];
        }
    }
    return this;
};

LocusZoom.DataSources.prototype.getSource = function(ns) {
    console.warn("Warning: .getSource() is depricated. Use .get() instead");
    return this.get(ns);
};

LocusZoom.DataSources.prototype.get = function(ns) {
    return this.sources[ns];
};

LocusZoom.DataSources.prototype.removeSource = function(ns) {
    console.warn("Warning: .removeSource() is depricated. Use .remove() instead");
    return this.remove(ns);
};

LocusZoom.DataSources.prototype.remove = function(ns) {
    return this.set(ns, null);
};

LocusZoom.DataSources.prototype.fromJSON = function(x) {
    if (typeof x === "string") {
        x = JSON.parse(x);
    }
    var ds = this;
    Object.keys(x).forEach(function(ns) {
        ds.set(ns, x[ns]);
    });
    return ds;
};

LocusZoom.DataSources.prototype.keys = function() {
    return Object.keys(this.sources);
};

LocusZoom.DataSources.prototype.toJSON = function() {
    return this.sources;
};

/* The Requester passes state information to data sources to pull data */

LocusZoom.Data.Requester = function(sources) {

    function split_requests(fields) {
        var requests = {};
        // Regular expressopn finds namespace:field|trans
        var re = /^(?:([^:]+):)?([^:\|]*)(\|.+)*$/;
        fields.forEach(function(raw) {
            var parts = re.exec(raw);
            var ns = parts[1] || "base";
            var field = parts[2];
            var trans = LocusZoom.TransformationFunctions.get(parts[3]);
            if (typeof requests[ns] =="undefined") {
                requests[ns] = {outnames:[], fields:[], trans:[]};
            }
            requests[ns].outnames.push(raw);
            requests[ns].fields.push(field);
            requests[ns].trans.push(trans);
        });
        return requests;
    }
    
    this.getData = function(state, fields) {
        var requests = split_requests(fields);
        var promises = Object.keys(requests).map(function(key) {
            if (!sources.get(key)) {
                throw("Datasource for namespace " + key + " not found");
            }
            return sources.get(key).getData(state, requests[key].fields, 
                requests[key].outnames, requests[key].trans);
        });
        //assume the fields are requested in dependent order
        //TODO: better manage dependencies
        var ret = Q.when({header:{}, body:{}});
        for(var i=0; i < promises.length; i++) {
            ret = ret.then(promises[i]);
        }
        return ret;
    };
};

/**
  Base Data Source Class
  This can be extended with .extend() to create custom data sources
*/
LocusZoom.Data.Source = function() {
    this.enableCache = true;
};

LocusZoom.Data.Source.prototype.parseInit = function(init) {
    if (typeof init === "string") {
        this.url = init;
        this.params = {};
    } else {
        this.url = init.url;
        this.params = init.params || {};
    }
    if (!this.url) {
        throw("Source not initialized with required URL");
    }

};

LocusZoom.Data.Source.prototype.getCacheKey = function(state, chain, fields) {
    var url = this.getURL && this.getURL(state, chain, fields);
    return url;
};

LocusZoom.Data.Source.prototype.fetchRequest = function(state, chain, fields) {
    var url = this.getURL(state, chain, fields);
    return LocusZoom.createCORSPromise("GET", url); 
};

LocusZoom.Data.Source.prototype.getRequest = function(state, chain, fields) {
    var req;
    var cacheKey = this.getCacheKey(state, chain, fields);
    if (this.enableCache && typeof(cacheKey) !== "undefined" && cacheKey == this._cachedKey) {
        req = Q.when(this._cachedResponse);
    } else {
        req = this.fetchRequest(state, chain, fields);
        if (this.enableCache) {
            req = req.then(function(x) {
                this._cachedKey = cacheKey;
                return this._cachedResponse = x;
            }.bind(this));
        }
    }
    return req;
};

LocusZoom.Data.Source.prototype.getData = function(state, fields, outnames, trans) {
    if (this.preGetData) {
        var pre = this.preGetData(state, fields, outnames, trans);
        if(this.pre) {
            state = pre.state || state;
            fields = pre.fields || fields;
            outnames = pre.outnames || outnames;
            trans = pre.trans || trans;
        }
    }

    return function (chain) {
        return this.getRequest(state, chain, fields).then(function(resp) {
            return this.parseResponse(resp, chain, fields, outnames, trans);
        }.bind(this));
    }.bind(this);
};


LocusZoom.Data.Source.prototype.parseResponse  = function(x, chain, fields, outnames, trans) {
    var records = this.parseData(x.data || x, fields, outnames, trans);
    var res = {header: chain.header || {}, body: records};
    return res;
};

LocusZoom.Data.Source.prototype.parseArraysToObjects = function(x, fields, outnames, trans) {
    //intended for an object of arrays
    //{"id":[1,2], "val":[5,10]}
    var records = [];
    fields.forEach(function(f, i) {
        if (!(f in x)) {throw "field " + f + " not found in response for " + outnames[i];}
    });
    var N = x[Object.keys(x)[1]].length;
    for(var i = 0; i < N; i++) {
        var record = {};
        for(var j=0; j<fields.length; j++) {
            var val = x[fields[j]][i];
            if (trans && trans[j]) {
                val = trans[j](val);
            }
            record[outnames[j]] = val;
        }
        records.push(record);
    }
    return records;
};

LocusZoom.Data.Source.prototype.parseObjectsToObjects = function(x, fields, outnames, trans) {
    //intended for an array of objects
    // [ {"id":1, "val":5}, {"id":2, "val":10}]
    var records = [];
    var fieldFound = [];
    for (var k=0; k<fields.length; k++) { 
        fieldFound[k] = 0;
    }
    for (var i = 0; i < x.length; i++) {
        var record = {};
        for (var j=0; j<fields.length; j++) {
            var val = x[i][fields[j]];
            if (typeof val != "undefined") {
                fieldFound[j] = 1;
            }
            if (trans && trans[j]) {
                val = trans[j](val);
            }
            record[outnames[j]] = val;
        }
        records.push(record);
    }
    fieldFound.forEach(function(v, i) {
        if (!v) {throw "field " + fields[i] + " not found in response for " + outnames[i];}
    });
    return records;
};

LocusZoom.Data.Source.prototype.parseData = function(x, fields, outnames, trans) {
    if (Array.isArray(x)) { 
        return this.parseObjectsToObjects(x, fields, outnames, trans);
    } else {
        return this.parseArraysToObjects(x, fields, outnames, trans);
    }
};

LocusZoom.Data.Source.extend = function(constructorFun, uniqueName, base) {
    if (base) {
        if (Array.isArray(base)) {
            base = LocusZoom.KnownDataSources.create.apply(null, base);
        } else if (typeof base === "string") {
            base = LocusZoom.KnownDataSources.get(base).prototype;
        } else if (typeof base === "function") {
            base = base.prototype;
        }
    } else {
        base =  new LocusZoom.Data.Source();
    }
    constructorFun = constructorFun || function() {};
    constructorFun.prototype = base;
    constructorFun.prototype.constructor = constructorFun;
    if (uniqueName) {
        constructorFun.SOURCE_NAME = uniqueName;
        LocusZoom.KnownDataSources.add(constructorFun);
    }
    return constructorFun;
};

LocusZoom.Data.Source.prototype.toJSON = function() {
    return [Object.getPrototypeOf(this).constructor.SOURCE_NAME, 
        {url:this.url, params:this.params}];
};

/**
  Known Data Source for Association Data
*/
LocusZoom.Data.AssociationSource = LocusZoom.Data.Source.extend(function(init) {
    this.parseInit(init);
}, "AssociationLZ");

LocusZoom.Data.AssociationSource.prototype.preGetData = function(state, fields, outnames, trans) {
    ["id", "position"].forEach(function(x) {
        if (fields.indexOf(x)==-1) {
            fields.unshift(x);
            outnames.unshift(x);
            trans.unshift(null);
        }
    });
    return {fields: fields, outnames:outnames, trans:trans};
};

LocusZoom.Data.AssociationSource.prototype.getURL = function(state, chain, fields) {
    var analysis = state.analysis || chain.header.analysis || this.params.analysis || 3;
    return this.url + "results/?filter=analysis in " + analysis  +
        " and chromosome in  '" + state.chr + "'" +
        " and position ge " + state.start +
        " and position le " + state.end;
};

/**
  Known Data Source for LD Data
*/
LocusZoom.Data.LDSource = LocusZoom.Data.Source.extend(function(init) {
    this.parseInit(init);
}, "LDLZ");

LocusZoom.Data.LDSource.prototype.preGetData = function(state, fields) {
    if (fields.length>1) {
        if (fields.length!=2 || fields.indexOf("isrefvar")==-1) {
            throw("LD does not know how to get all fields: " + fields.join(", "));
        }
    }
};

LocusZoom.Data.LDSource.prototype.findMergeFields = function(chain) {
    // since LD may be shared across sources with different namespaces
    // we use regex to find columns to join on rather than 
    // requiring exact matches
    var exactMatch = function(arr) {return function() {
        var regexes = arguments;
        for(var i=0; i<regexes.length; i++) {
            var regex = regexes[i];
            var m = arr.filter(function(x) {return x.match(regex);});
            if (m.length==1) {
                return m[0];
            }
        }
        return null;
    };};
    var dataFields = {id: this.params.id_field, position: this.params.position_field, 
        pvalue: this.params.pvalue_field, _names_:null};
    if (chain && chain.body && chain.body.length>0) {
        var names = Object.keys(chain.body[0]);
        var nameMatch = exactMatch(names);
        dataFields.id = dataFields.id || nameMatch(/\bid\b/);
        dataFields.position = dataFields.position || nameMatch(/\bposition\b/i, /\bpos\b/i);
        dataFields.pvalue = dataFields.pvalue || nameMatch(/\bpvalue\|neglog10\b/i);
        dataFields._names_ = names;
    }
    return dataFields;
};

LocusZoom.Data.LDSource.prototype.findRequestedFields = function(fields, outnames) {
    var obj = {};
    for(var i=0; i<fields.length; i++) {
        if(fields[i]=="isrefvar") {
            obj.isrefvarin = fields[i];
            obj.isrefvarout = outnames && outnames[i];
        } else {
            obj.ldin = fields[i];
            obj.ldout = outnames && outnames[i];
        }
    }
    return obj;
};

LocusZoom.Data.LDSource.prototype.getURL = function(state, chain, fields) {
    var findExtremeValue = function(x, pval, sign) {
        pval = pval || "pvalue";
        sign = sign || 1;
        var extremeVal = x[0][pval], extremeIdx=0;
        for(var i=1; i<x.length; i++) {
            if (x[i][pval] * sign > extremeVal) {
                extremeVal = x[i][pval] * sign;
                extremeIdx = i;
            }
        }
        return extremeIdx;
    };

    var refSource = state.ldrefsource || chain.header.ldrefsource || 1;
    var reqFields = this.findRequestedFields(fields);
    var refVar = reqFields.ldin;
    if (refVar == "state") {
        refVar = state.ldrefvar || chain.header.ldrefvar || "best";
    }
    if (refVar == "best") {
        if (!chain.body) {
            throw("No association data found to find best pvalue");
        }
        var keys = this.findMergeFields(chain);
        if(!keys.pvalue || !keys.id) {
            throw("Unable to find columns for both pvalue and id for merge: " + keys._names_);
        }
        refVar = chain.body[findExtremeValue(chain.body, keys.pvalue)][keys.id];
    }
    if (!chain.header) {chain.header = {};}
    chain.header.ldrefvar = refVar;
    return this.url + "results/?filter=reference eq " + refSource + 
        " and chromosome2 eq '" + state.chr + "'" + 
        " and position2 ge " + state.start + 
        " and position2 le " + state.end + 
        " and variant1 eq '" + refVar + "'" + 
        "&fields=chr,pos,rsquare";
};

LocusZoom.Data.LDSource.prototype.parseResponse = function(resp, chain, fields, outnames) {
    var keys = this.findMergeFields(chain);
    var reqFields = this.findRequestedFields(fields, outnames);
    if (!keys.position) {
        throw("Unable to find position field for merge: " + keys._names_);
    }
    var leftJoin = function(left, right, lfield, rfield) {
        var i=0, j=0;
        while (i < left.length && j < right.position2.length) {
            if (left[i][keys.position] == right.position2[j]) {
                left[i][lfield] = right[rfield][j];
                i++;
                j++;
            } else if (left[i][keys.position] < right.position2[j]) {
                i++;
            } else {
                j++;
            }
        }
    };
    var tagRefVariant = function(data, refvar, idfield, outname) {
        for(var i=0; i<data.length; i++) {
            if (data[i][idfield] && data[i][idfield]===refvar) {
                data[i][outname] = 1;
            } else {
                data[i][outname] = 0;
            }
        }
    };
    leftJoin(chain.body, resp.data, reqFields.ldout, "rsquare");
    if(reqFields.isrefvarin && chain.header.ldrefvar) {
        tagRefVariant(chain.body, chain.header.ldrefvar, keys.id, reqFields.isrefvarout);
    }
    return chain;   
};

/**
  Known Data Source for Gene Data
*/
LocusZoom.Data.GeneSource = LocusZoom.Data.Source.extend(function(init) {
    this.parseInit(init);
}, "GeneLZ");

LocusZoom.Data.GeneSource.prototype.getURL = function(state, chain, fields) {
    var source = state.source || chain.header.source || this.params.source || 2;
    return this.url + "?filter=source in " + source +
        " and chrom eq '" + state.chr + "'" + 
        " and start le " + state.end +
        " and end ge " + state.start;
};
LocusZoom.Data.GeneSource.prototype.parseResponse = function(resp, chain, fields, outnames) {
    return {header: chain.header, body: resp.data};
};

/**
  Known Data Source for Recombination Rate Data
*/
LocusZoom.Data.RecombinationRateSource = LocusZoom.Data.Source.extend(function(init) {
    this.parseInit(init);
}, "RecombLZ");

LocusZoom.Data.RecombinationRateSource.prototype.getURL = function(state, chain, fields) {
    var source = state.recombsource || chain.header.recombsource || this.params.source || 15;
    return this.url + "?filter=id in " + source +
        " and chromosome eq '" + state.chr + "'" + 
        " and position le " + state.end +
        " and position ge " + state.start;
};

/**
  Known Data Source for Annotation Track (BED Track) Data
*/

LocusZoom.Data.BEDTrackSource = LocusZoom.Data.Source.extend(function(init) {
    this.parseInit(init);
}, "BEDLZ");

LocusZoom.Data.BEDTrackSource.prototype.getURL = function(state, chain, fields) {
    var source = state.bedtracksource || chain.header.bedtracksource || this.params.source || 16;
    return this.url + "?filter=id in " + source + 
        " and chromosome eq '" + state.chr + "'" + 
        " and start le " + state.end +
        " and end ge " + state.start;
};

/**
  Known Data Source for Static JSON Data
*/
LocusZoom.Data.StaticSource = LocusZoom.Data.Source.extend(function(data) {
    this._data = data;
},"StaticJSON");

LocusZoom.Data.StaticSource.prototype.getRequest = function(state, chain, fields) {
    return Q.fcall(function() {return this._data;}.bind(this));
};

LocusZoom.Data.StaticSource.prototype.toJSON = function() {
    return [Object.getPrototypeOf(this).constructor.SOURCE_NAME,
        this._data];
};



/* global d3,Q,LocusZoom */
/* eslint-env browser */
/* eslint-disable no-console */

"use strict";

/**

  LocusZoom.Instance Class

  An Instance is an independent LocusZoom object. Many such LocusZoom objects can exist simultaneously
  on a single page, each having its own layout.

*/

LocusZoom.Instance = function(id, datasource, layout) {

    this.initialized = false;

    this.id = id;
    
    this.svg = null;

    this.panels = {};
    this.panel_ids_by_y_index = [];
    this.applyPanelYIndexesToPanelLayouts = function(){
        this.panel_ids_by_y_index.forEach(function(pid, idx){
            this.panels[pid].layout.y_index = idx;
        }.bind(this));
    };

    this.remap_promises = [];

    // The layout is a serializable object used to describe the composition of the instance
    // If no layout was passed, use the Standard Layout
    // Otherwise merge whatever was passed with the Default Layout
    if (typeof layout == "undefined"){
        this.layout = LocusZoom.mergeLayouts(LocusZoom.StandardLayout, LocusZoom.Instance.DefaultLayout);
    } else {
        this.layout = LocusZoom.mergeLayouts(layout, LocusZoom.Instance.DefaultLayout);
    }

    // Create a shortcut to the state in the layout on the instance
    this.state = this.layout.state;
    
    // LocusZoom.Data.Requester
    this.lzd = new LocusZoom.Data.Requester(datasource);

    // Window.onresize listener (responsive layouts only)
    this.window_onresize = null;

    // Array of functions to call when the plot is updated
    this.onUpdateFunctions = [];

    // Get an object with the x and y coordinates of the instance's origin in terms of the entire page
    // Necessary for positioning any HTML elements over the plot
    this.getPageOrigin = function(){
        var bounding_client_rect = this.svg.node().getBoundingClientRect();
        var x_offset = document.documentElement.scrollLeft || document.body.scrollLeft;
        var y_offset = document.documentElement.scrollTop || document.body.scrollTop;
        var container = this.svg.node();
        while (container.parentNode != null){
            container = container.parentNode;
            if (container != document && d3.select(container).style("position") != "static"){
                x_offset = -1 * container.getBoundingClientRect().left;
                y_offset = -1 * container.getBoundingClientRect().top;
                break;
            }
        }
        return {
            x: x_offset + bounding_client_rect.left,
            y: y_offset + bounding_client_rect.top
        };
    };

    // Initialize the layout
    this.initializeLayout();

    return this;
  
};

// Default Layout
LocusZoom.Instance.DefaultLayout = {
    state: {},
    width: 1,
    height: 1,
    min_width: 1,
    min_height: 1,
    resizable: false,
    aspect_ratio: 1,
    panels: {},
    controls: {
        show: "onmouseover",
        hide_delay: 300
    },
    panel_boundaries: true
};

// Helper method to sum the proportional dimensions of panels, a value that's checked often as panels are added/removed
LocusZoom.Instance.prototype.sumProportional = function(dimension){
    if (dimension != "height" && dimension != "width"){
        throw ("Bad dimension value passed to LocusZoom.Instance.prototype.sumProportional");
    }
    var total = 0;
    for (var id in this.panels){
        // Ensure every panel contributing to the sum has a non-zero proportional dimension
        if (!this.panels[id].layout["proportional_" + dimension]){
            this.panels[id].layout["proportional_" + dimension] = 1 / Object.keys(this.panels).length;
        }
        total += this.panels[id].layout["proportional_" + dimension];
    }
    return total;
};

LocusZoom.Instance.prototype.rescaleSVG = function(){
    var clientRect = this.svg.node().parentNode.getBoundingClientRect();
    this.setDimensions(clientRect.width, clientRect.height);
};

LocusZoom.Instance.prototype.onUpdate = function(func){
    if (typeof func == "undefined" && this.onUpdateFunctions.length){
        for (func in this.onUpdateFunctions){
            this.onUpdateFunctions[func]();
        }
    } else if (typeof func == "function") {
        this.onUpdateFunctions.push(func);
    }
};

LocusZoom.Instance.prototype.initializeLayout = function(){

    // Sanity check layout values
    // TODO: Find a way to generally abstract this, maybe into an object that models allowed layout values?
    if (isNaN(this.layout.width) || this.layout.width <= 0){
        throw ("Instance layout parameter `width` must be a positive number");
    }
    if (isNaN(this.layout.height) || this.layout.height <= 0){
        throw ("Instance layout parameter `width` must be a positive number");
    }
    if (isNaN(this.layout.aspect_ratio) || this.layout.aspect_ratio <= 0){
        throw ("Instance layout parameter `aspect_ratio` must be a positive number");
    }

    // If this is a responsive layout then set a namespaced/unique onresize event listener on the window
    if (this.layout.resizable == "responsive"){
        this.window_onresize = d3.select(window).on("resize.lz-"+this.id, function(){
            this.rescaleSVG();
        }.bind(this));
        // Forcing one additional setDimensions() call after the page is loaded clears up
        // any disagreements between the initial layout and the loaded responsive container's size
        d3.select(window).on("load.lz-"+this.id, function(){ this.setDimensions(); }.bind(this));
    }

    // Add panels
    var panel_id;
    for (panel_id in this.layout.panels){
        this.addPanel(panel_id, this.layout.panels[panel_id]);
    }

};

/**
  Set the dimensions for an instance.
  This function works in two different ways:
  1. If passed a discrete width and height:
     * Adjust the instance to match those exact values (lower-bounded by minimum panel dimensions)
     * Resize panels within the instance proportionally to match the new instance dimensions
  2. If NOT passed discrete width and height:
     * Assume panels within are sized and positioned correctly
     * Calculate appropriate instance dimesions from panels contained within and update instance
*/
LocusZoom.Instance.prototype.setDimensions = function(width, height){

    var id;

    // Update minimum allowable width and height by aggregating minimums from panels.
    var min_width = null;
    var min_height = null;
    for (id in this.panels){
        min_width = Math.max(min_width, this.panels[id].layout.min_width);
        min_height = Math.max(min_height, (this.panels[id].layout.min_height / this.panels[id].layout.proportional_height));
    }
    this.layout.min_width = Math.max(min_width, 1);
    this.layout.min_height = Math.max(min_height, 1);

    // If width and height arguments were passed then adjust them against instance minimums if necessary.
    // Then resize the instance and proportionally resize panels to fit inside the new instance dimensions.
    if (!isNaN(width) && width >= 0 && !isNaN(height) && height >= 0){
        this.layout.width = Math.max(Math.round(+width), this.layout.min_width);
        this.layout.height = Math.max(Math.round(+height), this.layout.min_height);
        // Override discrete values if resizing responsively
        if (this.layout.resizable == "responsive"){
            if (this.svg){
                this.layout.width = Math.max(this.svg.node().parentNode.getBoundingClientRect().width, this.layout.min_width);
            }
            this.layout.height = this.layout.width / this.layout.aspect_ratio;
            if (this.layout.height < this.layout.min_height){
                this.layout.height = this.layout.min_height;
                this.layout.width  = this.layout.height * this.layout.aspect_ratio;
            }
        }
        // Resize/reposition panels to fit, update proportional origins if necessary
        var y_offset = 0;
        this.panel_ids_by_y_index.forEach(function(panel_id){
            var panel_width = this.layout.width;
            var panel_height = this.panels[panel_id].layout.proportional_height * this.layout.height;
            this.panels[panel_id].setDimensions(panel_width, panel_height);
            this.panels[panel_id].setOrigin(0, y_offset);
            this.panels[panel_id].layout.proportional_origin.x = 0;
            this.panels[panel_id].layout.proportional_origin.y = y_offset / this.layout.height;
            y_offset += panel_height;
            if (this.panels[panel_id].controls.selector){
                this.panels[panel_id].controls.position();
            }
        }.bind(this));
        // Reposition panel boundaries if showing
        if (this.panel_boundaries && this.panel_boundaries.showing){
            this.panel_boundaries.position();
        }
    }

    // If width and height arguments were NOT passed (and panels exist) then determine the instance dimensions
    // by making it conform to panel dimensions, assuming panels are already positioned correctly.
    else if (Object.keys(this.panels).length) {
        this.layout.width = 0;
        this.layout.height = 0;
        for (id in this.panels){
            this.layout.width = Math.max(this.panels[id].layout.width, this.layout.width);
            this.layout.height += this.panels[id].layout.height;
        }
        this.layout.width = Math.max(this.layout.width, this.layout.min_width);
        this.layout.height = Math.max(this.layout.height, this.layout.min_height);
    }

    // Keep aspect ratio in agreement with dimensions
    this.layout.aspect_ratio = this.layout.width / this.layout.height;

    // Apply layout width and height as discrete values or viewbox values
    if (this.svg != null){
        if (this.layout.resizable == "responsive"){
            this.svg
                .attr("viewBox", "0 0 " + this.layout.width + " " + this.layout.height)
                .attr("preserveAspectRatio", "xMinYMin meet");
        } else {
            this.svg.attr("width", this.layout.width).attr("height", this.layout.height);
        }
    }

    // If the instance has been initialized then trigger some necessary render functions
    if (this.initialized){
        this.ui.render();
    }

    this.onUpdate();
    return this;
};

// Create a new panel by id and layout
LocusZoom.Instance.prototype.addPanel = function(id, layout){
    if (typeof id !== "string"){
        throw "Invalid panel id passed to LocusZoom.Instance.prototype.addPanel()";
    }
    if (typeof this.panels[id] !== "undefined"){
        throw "Cannot create panel with id [" + id + "]; panel with that id already exists";
    }
    if (typeof layout !== "object"){
        throw "Invalid panel layout passed to LocusZoom.Instance.prototype.addPanel()";
    }

    // Create the Panel and set its parent
    var panel = new LocusZoom.Panel(id, layout, this);
    
    // Store the Panel on the Instance
    this.panels[panel.id] = panel;

    // If a discrete y_index was set in the layout then adjust other panel y_index values to accomodate this one
    if (panel.layout.y_index != null && !isNaN(panel.layout.y_index)
        && this.panel_ids_by_y_index.length > 0){
        // Negative y_index values should count backwards from the end, so convert negatives to appropriate values here
        if (panel.layout.y_index < 0){
            panel.layout.y_index = Math.max(this.panel_ids_by_y_index.length + panel.layout.y_index, 0);
        }
        this.panel_ids_by_y_index.splice(panel.layout.y_index, 0, panel.id);
        this.applyPanelYIndexesToPanelLayouts();
    } else {
        var length = this.panel_ids_by_y_index.push(panel.id);
        this.panels[panel.id].layout.y_index = length - 1;
    }

    // If not present, store the panel layout in the plot layout
    if (typeof this.layout.panels[panel.id] == "undefined"){
        this.layout.panels[panel.id] = this.panels[panel.id].layout;
    }

    // Call positionPanels() to keep panels from overlapping and ensure filling all available vertical space
    if (this.initialized){
        this.positionPanels();
        // Initialize and load data into the new panel
        this.panels[panel.id].initialize();
        this.panels[panel.id].reMap();
        // An extra call to setDimensions with existing discrete dimensions fixes some rounding errors with tooltip
        // positioning. TODO: make this additional call unnecessary.
        this.setDimensions(this.layout.width, this.layout.height);
    }

    return this.panels[panel.id];
};

// Remove panel by id
LocusZoom.Instance.prototype.removePanel = function(id){
    if (!this.panels[id]){
        throw ("Unable to remove panel, ID not found: " + id);
    }

    // Destroy all tooltips and state vars for all data layers on the panel
    this.panels[id].data_layer_ids_by_z_index.forEach(function(dlid){
        this.panels[id].data_layers[dlid].destroyAllTooltips();
        delete this.layout.state[id + "." + dlid];
    }.bind(this));

    // Remove the svg container for the panel if it exists
    if (this.panels[id].svg.container){
        this.panels[id].svg.container.remove();
    }

    // Delete the panel and its presence in the plot layout and state
    delete this.panels[id];
    delete this.layout.panels[id];
    delete this.layout.state[id];

    // Remove the panel id from the y_index array
    this.panel_ids_by_y_index.splice(this.panel_ids_by_y_index.indexOf(id), 1);

    // Call positionPanels() to keep panels from overlapping and ensure filling all available vertical space
    if (this.initialized){
        this.positionPanels();
        // An extra call to setDimensions with existing discrete dimensions fixes some rounding errors with tooltip
        // positioning. TODO: make this additional call unnecessary.
        this.setDimensions(this.layout.width, this.layout.height);
    }

    return this;
};


/**
 Automatically position panels based on panel positioning rules and values.
 Keep panels from overlapping vertically by adjusting origins, and keep the sum of proportional heights at 1.

 TODO: This logic currently only supports dynamic positioning of panels to prevent overlap in a VERTICAL orientation.
       Some framework exists for positioning panels in horizontal orientations as well (width, proportional_width, origin.x, etc.)
       but the logic for keeping these user-defineable values straight approaches the complexity of a 2D box-packing algorithm.
       That's complexity we don't need right now, and may not ever need, so it's on hiatus until a use case materializes.
*/
LocusZoom.Instance.prototype.positionPanels = function(){

    var id;

    // Proportional heights for newly added panels default to null unless explcitly set, so determine appropriate
    // proportional heights for all panels with a null value from discretely set dimensions.
    // Likewise handle defaul nulls for proportional widths, but instead just force a value of 1 (full width)
    for (id in this.panels){
        if (this.panels[id].layout.proportional_height == null){
            this.panels[id].layout.proportional_height = this.panels[id].layout.height / this.layout.height;
        }
        if (this.panels[id].layout.proportional_width == null){
            this.panels[id].layout.proportional_width = 1;
        }
    }

    // Sum the proportional heights and then adjust all proportionally so that the sum is exactly 1
    var total_proportional_height = this.sumProportional("height");
    if (!total_proportional_height){
        return this;
    }
    var proportional_adjustment = 1 / total_proportional_height;
    for (id in this.panels){
        this.panels[id].layout.proportional_height *= proportional_adjustment;
    }

    // Update origins on all panels without changing instance-level dimensions yet
    var y_offset = 0;
    this.panel_ids_by_y_index.forEach(function(panel_id){
        this.panels[panel_id].setOrigin(0, y_offset);
        this.panels[panel_id].layout.proportional_origin.x = 0;
        y_offset += this.panels[panel_id].layout.height;
    }.bind(this));
    var calculated_instance_height = y_offset;
    this.panel_ids_by_y_index.forEach(function(panel_id){
        this.panels[panel_id].layout.proportional_origin.y = this.panels[panel_id].layout.origin.y / calculated_instance_height;
    }.bind(this));

    // Update dimensions on the instance to accomodate repositioned panels
    this.setDimensions();

    // Set dimensions on all panels using newly set instance-level dimensions and panel-level proportional dimensions
    this.panel_ids_by_y_index.forEach(function(panel_id){
        this.panels[panel_id].setDimensions(this.layout.width * this.panels[panel_id].layout.proportional_width,
                                            this.layout.height * this.panels[panel_id].layout.proportional_height);
    }.bind(this));
    
};

// Create all instance-level objects, initialize all child panels
LocusZoom.Instance.prototype.initialize = function(){

    // Create an element/layer for containing mouse guides
    var mouse_guide_svg = this.svg.append("g")
        .attr("class", "lz-mouse_guide").attr("id", this.id + ".mouse_guide");
    var mouse_guide_vertical_svg = mouse_guide_svg.append("rect")
        .attr("class", "lz-mouse_guide-vertical").attr("x",-1);
    var mouse_guide_horizontal_svg = mouse_guide_svg.append("rect")
        .attr("class", "lz-mouse_guide-horizontal").attr("y",-1);
    this.mouse_guide = {
        svg: mouse_guide_svg,
        vertical: mouse_guide_vertical_svg,
        horizontal: mouse_guide_horizontal_svg
    };

    // Create an element/layer for containing various UI items
    var ui_svg = this.svg.append("g")
        .attr("class", "lz-ui").attr("id", this.id + ".ui")
        .style("display", "none");
    this.ui = {
        svg: ui_svg,
        parent: this,
        hide_timeout: null,
        is_resize_dragging: false,
        show: function(){
            this.svg.style("display", null);
        },
        hide: function(){
            this.svg.style("display", "none");
        },
        initialize: function(){
            // Initialize resize handle
            if (this.parent.layout.resizable == "manual"){
                this.resize_handle = this.svg.append("g")
                    .attr("id", this.parent.id + ".ui.resize_handle");
                this.resize_handle.append("path")
                    .attr("class", "lz-ui-resize_handle")
                    .attr("d", "M 0,16, L 16,0, L 16,16 Z");
                var resize_drag = d3.behavior.drag();
                //resize_drag.origin(function() { return this; });
                resize_drag.on("dragstart", function(){
                    this.resize_handle.select("path").attr("class", "lz-ui-resize_handle_dragging");
                    this.is_resize_dragging = true;
                }.bind(this));
                resize_drag.on("dragend", function(){
                    this.resize_handle.select("path").attr("class", "lz-ui-resize_handle");
                    this.is_resize_dragging = false;
                }.bind(this));
                resize_drag.on("drag", function(){
                    this.setDimensions(this.layout.width + d3.event.dx, this.layout.height + d3.event.dy);
                }.bind(this.parent));
                this.resize_handle.call(resize_drag);
            }
            // Render all UI elements
            this.render();
        },
        render: function(){
            // Position resize handle
            if (this.parent.layout.resizable == "manual"){
                this.resize_handle
                    .attr("transform", "translate(" + (this.parent.layout.width - 17) + ", " + (this.parent.layout.height - 17) + ")");
            }
        }
    };
    this.ui.initialize();

    // Create the curtain object with svg element and drop/raise methods
    var curtain_svg = this.svg.append("g")
        .attr("class", "lz-curtain").style("display", "none")
        .attr("id", this.id + ".curtain");
    this.curtain = {
        svg: curtain_svg,
        drop: function(message){
            this.svg.style("display", null);
            if (typeof message != "undefined"){
                try {
                    this.svg.select("text").selectAll("tspan").remove();
                    message.split("\n").forEach(function(line){
                        this.svg.select("text").append("tspan")
                            .attr("x", "1em").attr("dy", "1.5em").text(line);
                    }.bind(this));
                    this.svg.select("text").append("tspan")
                        .attr("x", "1em").attr("dy", "2.5em")
                        .attr("class", "dismiss").text("Dismiss")
                        .on("click", function(){
                            this.raise();
                        }.bind(this));
                } catch (e){
                    console.error("LocusZoom tried to render an error message but it's not a string:", message);
                }
            }
        },
        raise: function(){
            this.svg.style("display", "none");
        }
    };
    this.curtain.svg.append("rect").attr("width", "100%").attr("height", "100%");
    this.curtain.svg.append("text")
        .attr("id", this.id + ".curtain_text")
        .attr("x", "1em").attr("y", "0em");

    // Create the panel_boundaries object with show/position/hide methods
    this.panel_boundaries = {
        parent: this,
        hide_timeout: null,
        showing: false,
        dragging: false,
        selectors: [],
        show: function(){
            // Generate panel boundaries
            if (!this.showing){
                this.parent.panel_ids_by_y_index.forEach(function(panel_id, panel_idx){
                    var selector = d3.select(this.parent.svg.node().parentNode).insert("div", ".lz-data_layer-tooltip")
                        .attr("class", "lz-panel-boundary")
                        .attr("title", "Resize panels");
                    var panel_resize_drag = d3.behavior.drag();
                    panel_resize_drag.on("dragstart", function(){ this.dragging = true; }.bind(this));
                    panel_resize_drag.on("dragend", function(){ this.dragging = false; }.bind(this));
                    panel_resize_drag.on("drag", function(){
                        // First set the dimensions on the panel we're resizing
                        var this_panel = this.parent.panels[this.parent.panel_ids_by_y_index[panel_idx]];
                        var original_panel_height = this_panel.layout.height;
                        this_panel.setDimensions(this_panel.layout.width, this_panel.layout.height + d3.event.dy);
                        var panel_height_change = this_panel.layout.height - original_panel_height;
                        var new_calculated_plot_height = this.parent.layout.height + panel_height_change;
                        // Next loop through all panels.
                        // Update proportional dimensions for all panels including the one we've resized using discrete heights.
                        // Reposition panels with a greater y-index than this panel to their appropriate new origin.
                        this.parent.panel_ids_by_y_index.forEach(function(loop_panel_id, loop_panel_idx){
                            var loop_panel = this.parent.panels[this.parent.panel_ids_by_y_index[loop_panel_idx]];
                            loop_panel.layout.proportional_height = loop_panel.layout.height / new_calculated_plot_height;
                            if (loop_panel_idx > panel_idx){
                                loop_panel.setOrigin(loop_panel.layout.origin.x, loop_panel.layout.origin.y + panel_height_change);
                                if (loop_panel.layout.controls){
                                    loop_panel.controls.position();
                                }
                            }
                        }.bind(this));
                        // Reset dimensions on the entire plot and reposition panel boundaries
                        this.parent.positionPanels();
                        this.position();
                    }.bind(this));
                    selector.call(panel_resize_drag);
                    this.parent.panel_boundaries.selectors.push(selector);
                }.bind(this));
                this.showing = true;
            }
            this.position();
        },
        position: function(){
            // Position panel boundaries
            var plot_page_origin = this.parent.getPageOrigin();
            this.selectors.forEach(function(selector, panel_idx){
                var panel_page_origin = this.parent.panels[this.parent.panel_ids_by_y_index[panel_idx]].getPageOrigin();
                var left = plot_page_origin.x;
                var top = panel_page_origin.y + this.parent.panels[this.parent.panel_ids_by_y_index[panel_idx]].layout.height - 2;
                var width = this.parent.layout.width - 1;
                selector.style({
                    top: top + "px",
                    left: left + "px",
                    width: width + "px"
                });
            }.bind(this));
        },
        hide: function(){
            // Remove panel boundaries
            this.selectors.forEach(function(selector){
                selector.remove();
            });
            this.selectors = [];
            this.showing = false;
        }
    };

    // Show panel boundaries stipulated by the layout (basic toggle, only show on mouse over plot)
    if (this.layout.panel_boundaries){
        d3.select(this.svg.node().parentNode).on("mouseover." + this.id + ".panel_boundaries", function(){
            clearTimeout(this.panel_boundaries.hide_timeout);
            this.panel_boundaries.show();
        }.bind(this));
        d3.select(this.svg.node().parentNode).on("mouseout." + this.id + ".panel_boundaries", function(){
            this.panel_boundaries.hide_timeout = setTimeout(function(){
                this.panel_boundaries.hide();
            }.bind(this), 300);
        }.bind(this));
    }

    // Create the controls object with show/update/hide methods
    var css_string = "";
    for (var stylesheet in Object.keys(document.styleSheets)){
        if (   document.styleSheets[stylesheet].href != null
               && document.styleSheets[stylesheet].href.indexOf("locuszoom.css") != -1){
            for (var rule in document.styleSheets[stylesheet].cssRules){
                if (typeof document.styleSheets[stylesheet].cssRules[rule].cssText != "undefined"){
                    css_string += document.styleSheets[stylesheet].cssRules[rule].cssText + " ";
                }
            }
            break;
        }
    }
    this.controls = {
        parent: this,
        showing: false,
        css_string: css_string,
        show: function(){
            if (!this.showing){
                this.div = d3.select(this.parent.svg.node().parentNode).insert("div", ".lz-data_layer-tooltip")
                    .attr("class", "lz-locuszoom-controls").attr("id", this.parent.id + ".controls");
                this.links = this.div.append("div")
                    .attr("id", this.parent.id + ".controls.links")
                    .style("float", "left");
                // Download SVG Button
                this.download_svg_button = this.links.append("a")
                    .attr("class", "lz-controls-button")
                    .attr("href-lang", "image/svg+xml")
                    .attr("title", "Download SVG as locuszoom.svg")
                    .attr("download", "locuszoom.svg")
                    .text("Download SVG")
                    .on("mouseover", function() {
                        this.download_svg_button
                            .attr("class", "lz-controls-button-disabled")
                            .text("Preparing SVG");
                        this.generateBase64SVG().then(function(base64_string){
                            this.download_svg_button.attr("href", "data:image/svg+xml;base64,\n" + base64_string);
                            this.download_svg_button
                                .attr("class", "lz-controls-button")
                                .text("Download SVG");
                        }.bind(this));
                    }.bind(this));
                // Dimensions
                this.dimensions = this.div.append("div")
                    .attr("class", "lz-controls-info")
                    .attr("id", this.parent.id + ".controls.dimensions")
                    .style("float", "right");
                // Clear Element
                this.clear = this.div.append("div")
                    .attr("id", this.parent.id + ".controls.clear")
                    .style("clear", "both");
                // Update tracking boolean
                this.showing = true;
            }
            // Update all control element values
            this.update();
        },
        update: function(){
            this.div.attr("width", this.parent.layout.width);
            var display_width = this.parent.layout.width.toString().indexOf(".") == -1 ? this.parent.layout.width : this.parent.layout.width.toFixed(2);
            var display_height = this.parent.layout.height.toString().indexOf(".") == -1 ? this.parent.layout.height : this.parent.layout.height.toFixed(2);
            this.dimensions.text(display_width + "px × " + display_height + "px");
        },
        hide: function(){
            this.div.remove();
            this.showing = false;
        },
        generateBase64SVG: function(){
            return Q.fcall(function () {
                // Insert a hidden div, clone the node into that so we can modify it with d3
                var container = this.div.append("div").style("display", "none")
                    .html(this.parent.svg.node().outerHTML);
                // Remove unnecessary elements
                container.selectAll("g.lz-curtain").remove();
                container.selectAll("g.lz-ui").remove();
                container.selectAll("g.lz-mouse_guide").remove();
                // Pull the svg into a string and add the contents of the locuszoom stylesheet
                // Don't add this with d3 because it will escape the CDATA declaration incorrectly
                var initial_html = d3.select(container.select("svg").node().parentNode).html();
                var style_def = "<style type=\"text/css\"><![CDATA[ " + this.css_string + " ]]></style>";
                var insert_at = initial_html.indexOf(">") + 1;
                initial_html = initial_html.slice(0,insert_at) + style_def + initial_html.slice(insert_at);
                // Delete the container node
                container.remove();
                // Base64-encode the string and return it
                return btoa(encodeURIComponent(initial_html).replace(/%([0-9A-F]{2})/g, function(match, p1) {
                    return String.fromCharCode("0x" + p1);
                }));
            }.bind(this));
        }
    };

    // Show controls once or with mouse events as stipulated by the layout
    if (this.layout.controls.show == "always"){
        this.controls.show();
    } else if (this.layout.controls.show == "onmouseover"){
        d3.select(this.svg.node().parentNode).on("mouseover." + this.id + ".controls", function(){
            clearTimeout(this.controls.hide_timeout);
            this.controls.show();
        }.bind(this));
        d3.select(this.svg.node().parentNode).on("mouseout." + this.id + ".controls", function(){
            this.controls.hide_timeout = setTimeout(function(){
                this.controls.hide();
            }.bind(this), this.layout.controls.hide_delay);
        }.bind(this));
    }

    // Initialize all panels
    for (var id in this.panels){
        this.panels[id].initialize();
    }

    // Define instance/svg level mouse events
    this.svg.on("mouseover", function(){
        if (!this.ui.is_resize_dragging){
            clearTimeout(this.ui.hide_timeout);
            this.ui.show();
        }
    }.bind(this));
    this.svg.on("mouseout", function(){
        if (!this.ui.is_resize_dragging){
            this.ui.hide_timeout = setTimeout(function(){
                this.ui.hide();
            }.bind(this), 300);
        }
        this.mouse_guide.vertical.attr("x", -1);
        this.mouse_guide.horizontal.attr("y", -1);
    }.bind(this));
    this.svg.on("mousemove", function(){
        var coords = d3.mouse(this.svg.node());
        this.mouse_guide.vertical.attr("x", coords[0]);
        this.mouse_guide.horizontal.attr("y", coords[1]);
        if (["onmouseover","always"].indexOf(this.layout.controls.show) != -1){
            this.controls.update();
        }
    }.bind(this));

    this.initialized = true;

    // An extra call to setDimensions with existing discrete dimensions fixes some rounding errors with tooltip
    // positioning. TODO: make this additional call unnecessary.
    this.setDimensions(this.layout.width, this.layout.height);
    
    return this;

};

// Map an entire LocusZoom Instance to a new region
// DEPRECATED: This method is specific to only accepting chromosome, start, and end.
// LocusZoom.Instance.prototype.applyState() takes a single object, covering far more use cases.
LocusZoom.Instance.prototype.mapTo = function(chr, start, end){

    console.warn("Warning: use of LocusZoom.Instance.mapTo() is deprecated. Use LocusZoom.Instance.applyState() instead.");

    // Apply new state values
    // TODO: preserve existing state until new state is completely loaded+rendered or aborted?
    this.state.chr   = +chr;
    this.state.start = +start;
    this.state.end   = +end;

    this.remap_promises = [];
    // Trigger reMap on each Panel Layer
    for (var id in this.panels){
        this.remap_promises.push(this.panels[id].reMap());
    }

    Q.all(this.remap_promises)
        .catch(function(error){
            console.log(error);
            this.curtain.drop(error);
        }.bind(this))
        .done(function(){
            this.onUpdate();
        }.bind(this));

    return this;
    
};

// Refresh an instance's data from sources without changing position
LocusZoom.Instance.prototype.refresh = function(){
    this.applyState({});
};

// Update state values and trigger a pull for fresh data on all data sources for all data layers
LocusZoom.Instance.prototype.applyState = function(new_state){

    if (typeof new_state != "object"){
        throw("LocusZoom.applyState only accepts an object; " + (typeof new_state) + " given");
    }

    for (var property in new_state) {
        this.state[property] = new_state[property];
    }

    this.remap_promises = [];
    for (var id in this.panels){
        this.remap_promises.push(this.panels[id].reMap());
    }

    Q.all(this.remap_promises)
        .catch(function(error){
            console.log(error);
            this.curtain.drop(error);
        }.bind(this))
        .done(function(){
            this.onUpdate();
        }.bind(this));

    return this;
    
};

/* global d3,Q,LocusZoom */
/* eslint-env browser */
/* eslint-disable no-console */

"use strict";

/**

  LocusZoom.Panel Class

  A panel is an abstract class representing a subdivision of the LocusZoom stage
  to display a distinct data representation

*/

LocusZoom.Panel = function(id, layout, parent) { 

    this.initialized = false;
    
    this.id     = id;
    this.parent = parent || null;
    this.svg    = {};

    // The layout is a serializable object used to describe the composition of the Panel
    this.layout = LocusZoom.mergeLayouts(layout || {}, LocusZoom.Panel.DefaultLayout);

    // Define state parameters specific to this panel
    if (this.parent){
        this.state = this.parent.state;
        this.state_id = this.id;
        this.state[this.state_id] = this.state[this.state_id] || {};
    } else {
        this.state = null;
        this.state_id = null;
    }
    
    this.data_layers = {};
    this.data_layer_ids_by_z_index = [];
    this.data_promises = [];

    this.x_extent  = null;
    this.y1_extent = null;
    this.y2_extent = null;

    this.x_ticks  = [];
    this.y1_ticks = [];
    this.y2_ticks = [];

    this.getBaseId = function(){
        return this.parent.id + "." + this.id;
    };

    this.onUpdate = function(){
        this.parent.onUpdate();
    };
    
    // Get an object with the x and y coordinates of the panel's origin in terms of the entire page
    // Necessary for positioning any HTML elements over the panel
    this.getPageOrigin = function(){
        var instance_origin = this.parent.getPageOrigin();
        return {
            x: instance_origin.x + this.layout.origin.x,
            y: instance_origin.y + this.layout.origin.y
        };
    };

    // Initialize the layout
    this.initializeLayout();
    
    return this;
    
};

LocusZoom.Panel.DefaultLayout = {
    title: null,
    description: null,
    y_index: null,
    width:  0,
    height: 0,
    origin: { x: 0, y: 0 },
    min_width: 1,
    min_height: 1,
    proportional_width: null,
    proportional_height: null,
    proportional_origin: { x: 0, y: 0 },
    margin: { top: 0, right: 0, bottom: 0, left: 0 },
    controls: {
        description: true,
        reposition: true,
        remove: true
    },
    cliparea: {
        height: 0,
        width: 0,
        origin: { x: 0, y: 0 }
    },
    axes: {
        x:  {},
        y1: {},
        y2: {}
    }
};

LocusZoom.Panel.prototype.initializeLayout = function(){

    // If the layout is missing BOTH width and proportional width then set the proportional width to 1.
    // This will default the panel to taking up the full width of the plot.
    if (this.layout.width == 0 && this.layout.proportional_width == null){
        this.layout.proportional_width = 1;
    }

    // If the layout is missing BOTH height and proportional height then set the proportional height to
    // an equal share of the plot's current height.
    if (this.layout.height == 0 && this.layout.proportional_height == null){
        var panel_count = Object.keys(this.parent.panels).length;
        if (panel_count > 0){
            this.layout.proportional_height = (1 / panel_count);
        } else {
            this.layout.proportional_height = 1;
        }
    }

    // Set panel dimensions, origin, and margin
    this.setDimensions();
    this.setOrigin();
    this.setMargin();

    // Initialize panel axes
    ["x", "y1", "y2"].forEach(function(axis){
        if (!Object.keys(this.layout.axes[axis]).length || this.layout.axes[axis].render === false){
            // The default layout sets the axis to an empty object, so set its render boolean here
            this.layout.axes[axis].render = false;
        } else {
            this.layout.axes[axis].render = true;
            this.layout.axes[axis].label = this.layout.axes[axis].label || null;
            this.layout.axes[axis].label_function = this.layout.axes[axis].label_function || null;
        }
    }.bind(this));

    // Add data layers (which define x and y extents)
    if (typeof this.layout.data_layers == "object"){
        var data_layer_id;
        for (data_layer_id in this.layout.data_layers){
            this.addDataLayer(data_layer_id, this.layout.data_layers[data_layer_id]);
        }
    }

};

LocusZoom.Panel.prototype.setDimensions = function(width, height){
    if (typeof width != "undefined" && typeof height != "undefined"){
        if (!isNaN(width) && width >= 0 && !isNaN(height) && height >= 0){
            this.layout.width = Math.max(Math.round(+width), this.layout.min_width);
            this.layout.height = Math.max(Math.round(+height), this.layout.min_height);
        }
    } else {
        if (this.layout.proportional_width != null){
            this.layout.width = Math.max(this.layout.proportional_width * this.parent.layout.width, this.layout.min_width);
        }
        if (this.layout.proportional_height != null){
            this.layout.height = Math.max(this.layout.proportional_height * this.parent.layout.height, this.layout.min_height);
        }
    }
    this.layout.cliparea.width = Math.max(this.layout.width - (this.layout.margin.left + this.layout.margin.right), 0);
    this.layout.cliparea.height = Math.max(this.layout.height - (this.layout.margin.top + this.layout.margin.bottom), 0);
    if (this.svg.clipRect){
        this.svg.clipRect.attr("width", this.layout.width).attr("height", this.layout.height);
    }
    
    if (this.initialized){ this.render(); }
    return this;
};

LocusZoom.Panel.prototype.setOrigin = function(x, y){
    if (!isNaN(x) && x >= 0){ this.layout.origin.x = Math.max(Math.round(+x), 0); }
    if (!isNaN(y) && y >= 0){ this.layout.origin.y = Math.max(Math.round(+y), 0); }
    if (this.initialized){ this.render(); }
    return this;
};

LocusZoom.Panel.prototype.setMargin = function(top, right, bottom, left){
    var extra;
    if (!isNaN(top)    && top    >= 0){ this.layout.margin.top    = Math.max(Math.round(+top),    0); }
    if (!isNaN(right)  && right  >= 0){ this.layout.margin.right  = Math.max(Math.round(+right),  0); }
    if (!isNaN(bottom) && bottom >= 0){ this.layout.margin.bottom = Math.max(Math.round(+bottom), 0); }
    if (!isNaN(left)   && left   >= 0){ this.layout.margin.left   = Math.max(Math.round(+left),   0); }
    if (this.layout.margin.top + this.layout.margin.bottom > this.layout.height){
        extra = Math.floor(((this.layout.margin.top + this.layout.margin.bottom) - this.layout.height) / 2);
        this.layout.margin.top -= extra;
        this.layout.margin.bottom -= extra;
    }
    if (this.layout.margin.left + this.layout.margin.right > this.layout.width){
        extra = Math.floor(((this.layout.margin.left + this.layout.margin.right) - this.layout.width) / 2);
        this.layout.margin.left -= extra;
        this.layout.margin.right -= extra;
    }
    ["top", "right", "bottom", "left"].forEach(function(m){
        this.layout.margin[m] = Math.max(this.layout.margin[m], 0);
    }.bind(this));
    this.layout.cliparea.width = Math.max(this.layout.width - (this.layout.margin.left + this.layout.margin.right), 0);
    this.layout.cliparea.height = Math.max(this.layout.height - (this.layout.margin.top + this.layout.margin.bottom), 0);
    this.layout.cliparea.origin.x = this.layout.margin.left;
    this.layout.cliparea.origin.y = this.layout.margin.top;

    if (this.initialized){ this.render(); }
    return this;
};

// Initialize a panel
LocusZoom.Panel.prototype.initialize = function(){

    // Append a container group element to house the main panel group element and the clip path
    // Position with initial layout parameters
    this.svg.container = this.parent.svg.insert("svg:g", "#" + this.parent.id + "\\.ui")
        .attr("id", this.getBaseId() + ".panel_container")
        .attr("transform", "translate(" + this.layout.origin.x +  "," + this.layout.origin.y + ")");

    // Append clip path to the parent svg element, size with initial layout parameters
    var clipPath = this.svg.container.append("clipPath")
        .attr("id", this.getBaseId() + ".clip");
    this.svg.clipRect = clipPath.append("rect")
        .attr("width", this.layout.width).attr("height", this.layout.height);
    
    // Append svg group for rendering all panel child elements, clipped by the clip path
    this.svg.group = this.svg.container.append("g")
        .attr("id", this.getBaseId() + ".panel")
        .attr("clip-path", "url(#" + this.getBaseId() + ".clip)");

    // Append a curtain element with svg element and drop/raise methods
    var panel_curtain_svg = this.svg.container.append("g")
        .attr("id", this.getBaseId() + ".curtain")
        .attr("clip-path", "url(#" + this.getBaseId() + ".clip)")
        .attr("class", "lz-curtain").style("display", "none");
    this.curtain = {
        svg: panel_curtain_svg,
        drop: function(message){
            this.svg.style("display", null);
            if (typeof message != "undefined"){
                try {
                    this.svg.select("text").selectAll("tspan").remove();
                    message.split("\n").forEach(function(line){
                        this.svg.select("text").append("tspan")
                            .attr("x", "1em").attr("dy", "1.5em").text(line);
                    }.bind(this));
                    this.svg.select("text").append("tspan")
                        .attr("x", "1em").attr("dy", "2.5em")
                        .attr("class", "dismiss").text("Dismiss")
                        .on("click", function(){
                            this.raise();
                        }.bind(this));
                } catch (e){
                    console.error("LocusZoom tried to render an error message but it's not a string:", message);
                }
            }
        },
        raise: function(){
            this.svg.style("display", "none");
        }
    };
    this.curtain.svg.append("rect").attr("width", "100%").attr("height", "100%");
    this.curtain.svg.append("text")
        .attr("id", this.getBaseId() + ".curtain_text")
        .attr("x", "1em").attr("y", "0em");

    // Initialize controls element
    this.controls = {
        selector: null,
        hide_timeout: null,
        link_selectors: {},
        show: function(){
            if (!this.layout.controls || this.controls.selector){ return; }
            this.controls.selector = d3.select(this.parent.svg.node().parentNode).insert("div", ".lz-data_layer-tooltip")
                .attr("class", "lz-locuszoom-controls lz-locuszoom-panel-controls")
                .attr("id", this.getBaseId() + ".controls")
                .style({ position: "absolute" });
            // Reposition buttons
            if (this.layout.controls.reposition){
                this.controls.link_selectors.reposition_up = this.controls.selector.append("a")
                    .attr("class", "lz-panel-controls-button-disabled")
                    .attr("title", "Move panel up")
                    .style({ "font-weight": "bold" })
                    .text("▴")
                    .on("click", function(){
                        if (this.parent.panel_ids_by_y_index[this.layout.y_index - 1]){
                            this.parent.panel_ids_by_y_index[this.layout.y_index] = this.parent.panel_ids_by_y_index[this.layout.y_index - 1];
                            this.parent.panel_ids_by_y_index[this.layout.y_index - 1] = this.id;
                            this.parent.applyPanelYIndexesToPanelLayouts();
                            this.parent.positionPanels();
                        }
                    }.bind(this));
                this.controls.link_selectors.reposition_down = this.controls.selector.append("a")
                    .attr("class", "lz-panel-controls-button-disabled")
                    .attr("title", "Move panel down")
                    .style({ "font-weight": "bold" })
                    .text("▾")
                    .on("click", function(){
                        if (this.parent.panel_ids_by_y_index[this.layout.y_index + 1]){
                            this.parent.panel_ids_by_y_index[this.layout.y_index] = this.parent.panel_ids_by_y_index[this.layout.y_index + 1];
                            this.parent.panel_ids_by_y_index[this.layout.y_index + 1] = this.id;
                            this.parent.applyPanelYIndexesToPanelLayouts();
                            this.parent.positionPanels();
                        }
                    }.bind(this));
            }
            // Description button
            if (this.layout.controls.description && this.layout.description){
                this.controls.link_selectors.description = this.controls.selector.append("a")
                    .attr("class", "lz-panel-controls-button")
                    .attr("title", "View panel information")
                    .style({ "font-weight": "bold" })
                    .text("?")
                    .on("click", function(){
                        if (this.controls.description.is_showing){
                            this.controls.description.hide();
                        } else {
                            this.controls.description.show();
                            this.controls.description.position();
                        }
                    }.bind(this));
                this.controls.description = {
                    is_showing: false,
                    selector: null,
                    show: function(){
                        this.controls.link_selectors.description.attr("class", "lz-panel-controls-button-selected");
                        this.controls.description.selector = d3.select(this.parent.svg.node().parentNode).append("div")
                            .attr("class", "lz-panel-description")
                            .attr("id", this.getBaseId() + ".description")
                            .html(this.layout.description);
                        this.controls.description.is_showing = true;
                    }.bind(this),
                    position: function(){
                        var padding = 4; // is there a better place to store this?
                        var page_origin = this.getPageOrigin();
                        var controls_client_rect = this.controls.selector.node().getBoundingClientRect();
                        var desc_client_rect = this.controls.description.selector.node().getBoundingClientRect();
                        var top = (page_origin.y + controls_client_rect.height + padding).toString() + "px";
                        var left = Math.max(page_origin.x + this.layout.width - desc_client_rect.width - padding, page_origin.x + padding).toString() + "px";
                        this.controls.description.selector.style({ top: top, left: left });
                    }.bind(this),
                    hide: function(){
                        this.controls.link_selectors.description.attr("class", "lz-panel-controls-button");
                        this.controls.description.selector.remove();
                        this.controls.description.is_showing = false;
                    }.bind(this)
                };
            }
            // Remove button
            if (this.layout.controls.remove){
                this.controls.link_selectors.remove = this.controls.selector.append("a")
                    .attr("class", "lz-panel-controls-button")
                    .attr("title", "Remove panel")
                    .style({ "font-weight": "bold" })
                    .text("×")
                    .on("click", function(){
                        // Hide description and controls
                        if (this.controls.description && this.controls.description.is_showing){ this.controls.description.hide(); }
                        this.controls.hide();
                        // Remove mouse event listeners for these controls
                        d3.select(this.parent.svg.node().parentNode).on("mouseover." + this.getBaseId() + ".controls", null);
                        d3.select(this.parent.svg.node().parentNode).on("mouseout." + this.getBaseId() + ".controls", null);
                        // Remove the panel
                        this.parent.removePanel(this.id);
                    }.bind(this));
            }
        }.bind(this),
        position: function(){
            var page_origin = this.getPageOrigin();
            var client_rect = this.controls.selector.node().getBoundingClientRect();
            var top = page_origin.y.toString() + "px";
            var left = (page_origin.x + this.layout.width - client_rect.width).toString() + "px";
            this.controls.selector.style({ position: "absolute", top: top, left: left });
            // Position description box if it's showing
            if (this.controls.description && this.controls.description.is_showing){
                this.controls.description.position();
            }
            // Apply appropriate classes to reposition buttons as needed
            if (this.controls.link_selectors.reposition_up){
                this.controls.link_selectors.reposition_up.attr("class", (this.layout.y_index == 0) ? "lz-panel-controls-button-disabled" : "lz-panel-controls-button");
            }
            if (this.controls.link_selectors.reposition_down){
                this.controls.link_selectors.reposition_down.attr("class", (this.layout.y_index == this.parent.panel_ids_by_y_index.length - 1) ? "lz-panel-controls-button-disabled" : "lz-panel-controls-button");
            }
        }.bind(this),
        hide: function(){
            if (!this.layout.controls || !this.controls.selector){ return; }
            // Do not hide if this panel is showing a description
            if (this.controls.description && this.controls.description.is_showing){ return; }
            // Do not hide if actively in an instance-level drag event
            if (this.parent.ui.dragging || this.parent.panel_boundaries.dragging){ return; }
            this.controls.selector.remove();
            this.controls.selector = null;
        }.bind(this)
    };

    // If controls are defined add mouseover controls to the plot container to show/hide them
    if (this.layout.controls){
        d3.select(this.parent.svg.node().parentNode).on("mouseover." + this.getBaseId() + ".controls", function(){
            clearTimeout(this.controls.hide_timeout);
            this.controls.show();
            this.controls.position();
        }.bind(this));
        d3.select(this.parent.svg.node().parentNode).on("mouseout." + this.getBaseId() + ".controls", function(){
            this.controls.hide_timeout = setTimeout(function(){
                this.controls.hide();
            }.bind(this), 300);
        }.bind(this));
    }

    // If the layout defines an inner border render it before rendering axes
    if (this.layout.inner_border){
        this.inner_border = this.svg.group.append("rect");
    }

    // Add the title, if defined
    if (this.layout.title){
        var default_x = 10;
        var default_y = 22;
        if (typeof this.layout.title == "string"){
            this.layout.title = {
                text: this.layout.title,
                x: default_x,
                y: default_y
            };
        }
        this.svg.group.append("text")
            .attr("class", "lz-panel-title")
            .attr("x", parseFloat(this.layout.title.x) || default_x)
            .attr("y", parseFloat(this.layout.title.y) || default_y)
            .text(this.layout.title.text);
    }

    // Initialize Axes
    this.svg.x_axis = this.svg.group.append("g")
        .attr("id", this.getBaseId() + ".x_axis").attr("class", "lz-x lz-axis");
    if (this.layout.axes.x.render){
        this.svg.x_axis_label = this.svg.x_axis.append("text")
            .attr("class", "lz-x lz-axis lz-label")
            .attr("text-anchor", "middle");
    }
    this.svg.y1_axis = this.svg.group.append("g")
        .attr("id", this.getBaseId() + ".y1_axis").attr("class", "lz-y lz-y1 lz-axis");
    if (this.layout.axes.y1.render){
        this.svg.y1_axis_label = this.svg.y1_axis.append("text")
            .attr("class", "lz-y1 lz-axis lz-label")
            .attr("text-anchor", "middle");
    }
    this.svg.y2_axis = this.svg.group.append("g")
        .attr("id", this.getBaseId() + ".y2_axis").attr("class", "lz-y lz-y2 lz-axis");
    if (this.layout.axes.y2.render){
        this.svg.y2_axis_label = this.svg.y2_axis.append("text")
            .attr("class", "lz-y2 lz-axis lz-label")
            .attr("text-anchor", "middle");
    }

    // Initialize child Data Layers
    this.data_layer_ids_by_z_index.forEach(function(id){
        this.data_layers[id].initialize();
    }.bind(this));

    return this;
    
};


// Create a new data layer by layout object
LocusZoom.Panel.prototype.addDataLayer = function(id, layout){

    // Sanity checks
    if (typeof id !== "string"){
        throw "Invalid data layer id passed to LocusZoom.Panel.prototype.addDataLayer()";
    }
    if (typeof layout !== "object"){
        throw "Invalid data layer layout passed to LocusZoom.Panel.prototype.addDataLayer()";
    }
    if (typeof this.data_layers[layout.id] !== "undefined"){
        throw "Cannot create data layer with id [" + id + "]; data layer with that id already exists";
    }
    if (typeof layout.type !== "string"){
        throw "Invalid data layer type in layout passed to LocusZoom.Panel.prototype.addDataLayer()";
    }

    // If the layout defines a y axis make sure the axis number is set and is 1 or 2 (default to 1)
    if (typeof layout.y_axis == "object" && (typeof layout.y_axis.axis == "undefined" || [1,2].indexOf(layout.y_axis.axis) == -1)){
        layout.y_axis.axis = 1;
    }

    // Create the Data Layer
    var data_layer = LocusZoom.DataLayers.get(layout.type, id, layout, this);

    // Store the Data Layer on the Panel
    this.data_layers[data_layer.id] = data_layer;

    // If a discrete z_index was set in the layout then adjust other data layer z_index values to accomodate this one
    if (data_layer.layout.z_index != null && !isNaN(data_layer.layout.z_index)
        && this.data_layer_ids_by_z_index.length > 0){
        // Negative z_index values should count backwards from the end, so convert negatives to appropriate values here
        if (data_layer.layout.z_index < 0){
            data_layer.layout.z_index = Math.max(this.data_layer_ids_by_z_index.length + data_layer.layout.z_index, 0);
        }
        this.data_layer_ids_by_z_index.splice(data_layer.layout.z_index, 0, data_layer.id);
        this.data_layer_ids_by_z_index.forEach(function(dlid, idx){
            this.data_layers[dlid].layout.z_index = idx;
        }.bind(this));
    } else {
        var length = this.data_layer_ids_by_z_index.push(data_layer.id);
        this.data_layers[data_layer.id].layout.z_index = length - 1;
    }

    // If not present, store the data layer layout in the panel layout
    if (typeof this.layout.data_layers[data_layer.id] == "undefined"){
        this.layout.data_layers[data_layer.id] = this.data_layers[data_layer.id].layout;
    }

    return this.data_layers[data_layer.id];
};


// Re-Map a panel to new positions according to the parent instance's state
LocusZoom.Panel.prototype.reMap = function(){
    this.data_promises = [];
    // Trigger reMap on each Data Layer
    for (var id in this.data_layers){
        try {
            this.data_promises.push(this.data_layers[id].reMap());
        } catch (error) {
            console.log(error);
            this.curtain.drop(error);
        }
    }
    // When all finished trigger a render
    return Q.all(this.data_promises)
        .then(function(){
            this.initialized = true;
            this.render();
        }.bind(this))
        .catch(function(error){
            console.log(error);
            this.curtain.drop(error);
        }.bind(this));
};

// Iterate over data layers to generate panel axis extents
LocusZoom.Panel.prototype.generateExtents = function(){

    // Reset extents
    this.x_extent = null;
    this.y1_extent = null;
    this.y2_extent = null;

    // Loop through the data layers
    for (var id in this.data_layers){

        var data_layer = this.data_layers[id];

        // If defined and not decoupled, merge the x extent of the data layer with the panel's x extent
        if (data_layer.layout.x_axis && !data_layer.layout.x_axis.decoupled){
            this.x_extent = d3.extent((this.x_extent || []).concat(data_layer.getAxisExtent("x")));
        }

        // If defined and not decoupled, merge the y extent of the data layer with the panel's appropriate y extent
        if (data_layer.layout.y_axis && !data_layer.layout.y_axis.decoupled){
            var y_axis = "y" + data_layer.layout.y_axis.axis;
            this[y_axis+"_extent"] = d3.extent((this[y_axis+"_extent"] || []).concat(data_layer.getAxisExtent("y")));
        }
        
    }

    // Override x_extent from state if explicitly defined to do so
    if (this.layout.axes.x && this.layout.axes.x.extent == "state"){
        this.x_extent = [ this.state.start, this.state.end ];
    }    

};


// Render a given panel
LocusZoom.Panel.prototype.render = function(){

    // Position the panel container
    this.svg.container.attr("transform", "translate(" + this.layout.origin.x +  "," + this.layout.origin.y + ")");

    // Set size on the clip rect
    this.svg.clipRect.attr("width", this.layout.width).attr("height", this.layout.height);

    // Set and position the inner border, if necessary
    if (this.layout.inner_border){
        this.inner_border
            .attr("x", this.layout.margin.left).attr("y", this.layout.margin.top)
            .attr("width", this.layout.width - (this.layout.margin.left + this.layout.margin.right))
            .attr("height", this.layout.height - (this.layout.margin.top + this.layout.margin.bottom))
            .style({ "fill": "none",
                     "stroke-width": 1,
                     "stroke": this.layout.inner_border });
    }

    // Regenerate all extents
    this.generateExtents();

    // Generate ticks and scales using generated extents
    if (this.x_extent){
        if (this.layout.axes.x.ticks){
            this.x_ticks = this.layout.axes.x.ticks;
        } else {
            this.x_ticks = LocusZoom.prettyTicks(this.x_extent, "both", this.layout.cliparea.width/120);
        }
        this.x_scale = d3.scale.linear()
            .domain([this.x_extent[0], this.x_extent[1]])
            .range([0, this.layout.cliparea.width]);
    }
    if (this.y1_extent){
        if (this.layout.axes.y1.ticks){
            this.y1_ticks = this.layout.axes.y1.ticks;
        } else {
            this.y1_ticks = LocusZoom.prettyTicks(this.y1_extent);
        }
        this.y1_extent = d3.extent(this.y1_extent.concat(this.y1_ticks));
        this.y1_scale = d3.scale.linear()
            .domain([this.y1_extent[0], this.y1_extent[1]])
            .range([this.layout.cliparea.height, 0]);
    }
    if (this.y2_extent){
        if (this.layout.axes.y2.ticks){
            this.y2_ticks = this.layout.axes.y2.ticks;
        } else {
            this.y2_ticks = LocusZoom.prettyTicks(this.y2_extent);
        }
        this.y2_extent = d3.extent(this.y2_extent.concat(this.y2_ticks));
        this.y2_scale = d3.scale.linear()
            .domain([this.y2_extent[0], this.y2_extent[1]])
            .range([this.layout.cliparea.height, 0]);
    }

    // Render axes and labels
    var canRenderAxis = function(axis){
        return (typeof this[axis + "_scale"] == "function" && !isNaN(this[axis + "_scale"](0)));
    }.bind(this);
    
    if (this.layout.axes.x.render && canRenderAxis("x")){
        this.renderAxis("x");
    }

    if (this.layout.axes.y1.render && canRenderAxis("y1")){
        this.renderAxis("y1");
    }

    if (this.layout.axes.y2.render && canRenderAxis("y2")){
        this.renderAxis("y2");
    }

    // Render data layers in order by z-index
    this.data_layer_ids_by_z_index.forEach(function(data_layer_id){
        this.data_layers[data_layer_id].draw().render();
    }.bind(this));

    return this;
    
};


// Render ticks for a particular axis
LocusZoom.Panel.prototype.renderAxis = function(axis){

    if (["x", "y1", "y2"].indexOf(axis) == -1){
        throw("Unable to render axis; invalid axis identifier: " + axis);
    }

    // Axis-specific values to plug in where needed
    var axis_params = {
        x: {
            position: "translate(" + this.layout.margin.left + "," + (this.layout.height - this.layout.margin.bottom) + ")",
            orientation: "bottom",
            label_x: this.layout.cliparea.width / 2,
            label_y: (this.layout.axes[axis].label_offset || 0),
            label_rotate: null
        },
        y1: {
            position: "translate(" + this.layout.margin.left + "," + this.layout.margin.top + ")",
            orientation: "left",
            label_x: -1 * (this.layout.axes[axis].label_offset || 0),
            label_y: this.layout.cliparea.height / 2,
            label_rotate: -90
        },
        y2: {
            position: "translate(" + (this.layout.width - this.layout.margin.right) + "," + this.layout.margin.top + ")",
            orientation: "right",
            label_x: (this.layout.axes[axis].label_offset || 0),
            label_y: this.layout.cliparea.height / 2,
            label_rotate: -90
        }
    };

    // Determine if the ticks are all numbers (d3-automated tick rendering) or not (manual tick rendering)
    var ticksAreAllNumbers = (function(ticks){
        for (var i = 0; i < ticks.length; i++){
            if (isNaN(ticks[i])){
                return false;
            }
        }
        return true;
    })(this[axis+"_ticks"]);

    // Initialize the axis; set scale and orientation
    this[axis+"_axis"] = d3.svg.axis()
        .scale(this[axis+"_scale"]).orient(axis_params[axis].orientation);

    // Set tick values and format
    if (ticksAreAllNumbers){
        this[axis+"_axis"].tickValues(this[axis+"_ticks"]);
        if (this.layout.axes[axis].tick_format == "region"){
            this[axis+"_axis"].tickFormat(function(d) { return LocusZoom.positionIntToString(d); });
        }
    } else {
        var ticks = this[axis+"_ticks"].map(function(t){
            return(t.x);
        });
        this[axis+"_axis"].tickValues(ticks)
            .tickFormat(function(t, i) { return this[axis+"_ticks"][i].text; }.bind(this));
    }

    // Position the axis in the SVG and apply the axis construct
    this.svg[axis+"_axis"]
        .attr("transform", axis_params[axis].position)
        .call(this[axis+"_axis"]);

    // If necessary manually apply styles and transforms to ticks as specified by the layout
    if (!ticksAreAllNumbers){
        var tick_selector = d3.selectAll("g#" + this.getBaseId().replace(".","\\.") + "\\." + axis + "_axis g.tick");
        var panel = this;
        tick_selector.each(function(d, i){
            var selector = d3.select(this).select("text");
            if (panel[axis+"_ticks"][i].style){
                selector.style(panel[axis+"_ticks"][i].style);
            }
            if (panel[axis+"_ticks"][i].transform){
                selector.attr("transform", panel[axis+"_ticks"][i].transform);
            }
        });
    }

    // Render the axis label if necessary
    var label = this.layout.axes[axis].label || null;
    if (this.layout.axes[axis].label_function){
        label = LocusZoom.LabelFunctions.get(this.layout.axes[axis].label_function, this.state);
    }
    if (label != null){
        this.svg[axis+"_axis_label"]
            .attr("x", axis_params[axis].label_x).attr("y", axis_params[axis].label_y)
            .text(label);
        if (axis_params[axis].label_rotate != null){
            this.svg[axis+"_axis_label"]
                .attr("transform", "rotate(" + axis_params[axis].label_rotate + " " + axis_params[axis].label_x + "," + axis_params[axis].label_y + ")");
        }
    }

};


        if (typeof define === "function" && define.amd){
            this.LocusZoom = LocusZoom, define(LocusZoom);
        } else if (typeof module === "object" && module.exports) {
            module.exports = LocusZoom;
        } else {
            this.LocusZoom = LocusZoom;
        }

    } catch (plugin_loading_error){
        console.log("LocusZoom Plugin error: " + plugin_loading_error);
    }

}();<|MERGE_RESOLUTION|>--- conflicted
+++ resolved
@@ -321,12 +321,13 @@
     if (typeof html != "string"){
         throw ("LocusZoom.parseFields invalid arguments: html is not a string");
     }
-    var re;
+    var regex, replace;
     for (var field in data) {
         if (!data.hasOwnProperty(field)){ continue; }
-        if (typeof data[field] != "string" && typeof data[field] != "number" && typeof data[field] != "boolean"){ continue; }
-        re = new RegExp("\\{\\{" + field.replace("|","\\|").replace(":","\\:") + "\\}\\}","g");
-        html = html.replace(re, data[field]);
+        if (typeof data[field] != "string" && typeof data[field] != "number" && typeof data[field] != "boolean" && data[field] != null){ continue; }
+        regex = new RegExp("\\{\\{" + field.replace("|","\\|").replace(":","\\:") + "\\}\\}","g");
+        replace = (data[field] == null ? "" : data[field]);
+        html = html.replace(regex, replace);
     }
     return html;
 };
@@ -479,10 +480,17 @@
                     id_field: "gene_id",
                     selectable: "one",
                     tooltip: {
-                        html: "<strong><i>{{gene_name}}</i></strong><br>"
-                            + "Gene ID: <strong>{{gene_id}}</strong><br>"
-                            + "Transcript ID: <strong>{{transcript_id}}</strong><br>"
-                            + "<a href=\"http://exac.broadinstitute.org/gene/{{gene_id}}\" target=\"_new\">ExAC Page</a>"
+                        html: "<h4><strong><i>{{gene_name}}</i></strong></h4>"
+                            + "<div style=\"float: left;\">Gene ID: <strong>{{gene_id}}</strong></div>"
+                            + "<div style=\"float: right;\">Transcript ID: <strong>{{transcript_id}}</strong></div>"
+                            + "<div style=\"clear: both;\"></div>"
+                            + "<table>"
+                            + "<tr><th>Constraint</th><th>Expected variants</th><th>Observed variants</th><th>Const. Metric</th></tr>"
+                            + "<tr><td>Synonymous</td><td>{{exp_syn}}</td><td>{{n_syn}}</td><td>z = {{syn_z}}</td></tr>"
+                            + "<tr><td>Missense</td><td>{{exp_mis}}</td><td>{{n_mis}}</td><td>z = {{mis_z}}</td></tr>"
+                            + "<tr><td>LoF</td><td>{{exp_lof}}</td><td>{{n_lof}}</td><td>pLI = {{pLI}}</td></tr>"
+                            + "</table>"
+                            + "<div style=\"width: 100%; text-align: right;\"><a href=\"http://exac.broadinstitute.org/gene/{{gene_id}}\" target=\"_new\">More data on ExAC</a></div>"
                     }
                 }
             }
@@ -821,70 +829,10 @@
 
     var axis = dimension + "_axis";
 
-<<<<<<< HEAD
-/**
-  Known Data Source for Gene Constraint Data
-*/
-LocusZoom.Data.GeneConstraintSource = LocusZoom.Data.Source.extend(function(init) {
-    this.parseInit(init);
-}, "GeneConstraintLZ");
-
-LocusZoom.Data.GeneConstraintSource.prototype.getURL = function() {
-    return this.url;
-};
-
-LocusZoom.Data.GeneConstraintSource.prototype.getCacheKey = function(state, chain, fields) {
-    return this.url + JSON.stringify(state);
-};
-
-LocusZoom.Data.GeneConstraintSource.prototype.fetchRequest = function(state, chain, fields) {
-    var geneids = [];
-    chain.body.forEach(function(gene){
-        var gene_id = gene.gene_id;
-        if (gene_id.indexOf(".")){
-            gene_id = gene_id.substr(0, gene_id.indexOf("."));
-        }
-        geneids.push(gene_id);
-    });
-    var url = this.getURL(state, chain, fields);
-    var body = "geneids=" + encodeURIComponent(JSON.stringify(geneids));
-    return LocusZoom.createCORSPromise("POST", this.url, body);
-};
-
-LocusZoom.Data.GeneConstraintSource.prototype.parseResponse = function(resp, chain, fields, outnames) {
-    // Loop through the array of genes in the body and match each to a result from the contraints request
-    var constraint_fields = ["bp", "exp_lof", "exp_mis", "exp_syn", "lof_z", "mis_z", "mu_lof", "mu_mis","mu_syn", "n_exons", "n_lof", "n_mis", "n_syn", "pLI", "syn_z"]; 
-    chain.body.forEach(function(gene, i){
-        var gene_id = gene.gene_id;
-        if (gene_id.indexOf(".")){
-            gene_id = gene_id.substr(0, gene_id.indexOf("."));
-        }
-        if (resp[gene_id]){
-            constraint_fields.forEach(function(field){
-                // Do not overwrite any fields defined in the original gene source
-                // And skip fields not present in the gene constraint source
-                if (typeof chain.body[i][field] != "undefined"|| typeof resp[gene_id][field] == "undefined"){
-                    return;
-                }
-                chain.body[i][field] = resp[gene_id][field];
-            });
-        }
-    });
-    return {header: chain.header, body: chain.body};
-};
-
-/**
-  Known Data Source for Recombination Rate Data
-*/
-LocusZoom.Data.RecombinationRateSource = LocusZoom.Data.Source.extend(function(init) {
-    this.parseInit(init);
-}, "RecombLZ");
-=======
     // If a floor AND a ceiling are explicitly defined then jsut return that extent and be done
     if (!isNaN(this.layout[axis].floor) && !isNaN(this.layout[axis].ceiling)){
         return [+this.layout[axis].floor, +this.layout[axis].ceiling];
     }
->>>>>>> 9bf2b317
 
     // If a field is defined for the axis and the data layer has data then generate the extent from the data set
     if (this.layout[axis].field && this.data && this.data.length){
@@ -2862,6 +2810,62 @@
 };
 
 /**
+  Known Data Source for Gene Constraint Data
+*/
+LocusZoom.Data.GeneConstraintSource = LocusZoom.Data.Source.extend(function(init) {
+    this.parseInit(init);
+}, "GeneConstraintLZ");
+
+LocusZoom.Data.GeneConstraintSource.prototype.getURL = function() {
+    return this.url;
+};
+
+LocusZoom.Data.GeneConstraintSource.prototype.getCacheKey = function(state, chain, fields) {
+    return this.url + JSON.stringify(state);
+};
+
+LocusZoom.Data.GeneConstraintSource.prototype.fetchRequest = function(state, chain, fields) {
+    var geneids = [];
+    chain.body.forEach(function(gene){
+        var gene_id = gene.gene_id;
+        if (gene_id.indexOf(".")){
+            gene_id = gene_id.substr(0, gene_id.indexOf("."));
+        }
+        geneids.push(gene_id);
+    });
+    var url = this.getURL(state, chain, fields);
+    var body = "geneids=" + encodeURIComponent(JSON.stringify(geneids));
+    return LocusZoom.createCORSPromise("POST", this.url, body);
+};
+
+LocusZoom.Data.GeneConstraintSource.prototype.parseResponse = function(resp, chain, fields, outnames) {
+    // Loop through the array of genes in the body and match each to a result from the contraints request
+    var constraint_fields = ["bp", "exp_lof", "exp_mis", "exp_syn", "lof_z", "mis_z", "mu_lof", "mu_mis","mu_syn", "n_exons", "n_lof", "n_mis", "n_syn", "pLI", "syn_z"]; 
+    chain.body.forEach(function(gene, i){
+        var gene_id = gene.gene_id;
+        if (gene_id.indexOf(".")){
+            gene_id = gene_id.substr(0, gene_id.indexOf("."));
+        }
+        constraint_fields.forEach(function(field){
+            // Do not overwrite any fields defined in the original gene source
+            if (typeof chain.body[i][field] != "undefined"){ return; }
+            if (resp[gene_id]){
+                var val = resp[gene_id][field];
+                console.log(val);
+                if (typeof val == "number" && val.toString().indexOf('.') != -1){
+                    val = parseFloat(val.toFixed(2));
+                }
+                chain.body[i][field] = val;
+            } else {
+                // If the gene did not come back in the response then set the same field with a null values
+                chain.body[i][field] = null;
+            }
+        });
+    });
+    return {header: chain.header, body: chain.body};
+};
+
+/**
   Known Data Source for Recombination Rate Data
 */
 LocusZoom.Data.RecombinationRateSource = LocusZoom.Data.Source.extend(function(init) {
