!function() {
    try {

        // Verify that the two third-party dependencies are met: d3 and Q
        var minimum_d3_version = "3.5.6";
        if (typeof d3 != "object"){
            throw("LocusZoom unable to load: d3 dependency not met. Library missing.");
        } else if (d3.version < minimum_d3_version){
            throw("LocusZoom unable to load: d3 dependency not met. Outdated version detected.\nRequired d3 version: " + minimum_d3_version + " or higher (found: " + d3.version + ").");
        }
        if (typeof Q != "function"){
            throw("LocusZoom unable to load: Q dependency not met. Library missing.");
        }
        
        /* global d3,Q,LocusZoom */
/* eslint-env browser */
/* eslint-disable no-console */

var LocusZoom = {
    version: "0.3.0"
};

// Create a new instance by instance class and attach it to a div by ID
// NOTE: if no InstanceClass is passed then the instance will use the Intance base class.
//       The DefaultInstance class must be passed explicitly just as any other class that extends Instance.
LocusZoom.addInstanceToDivById = function(id, datasource, layout, state){

    // Initialize a new Instance
    var inst = new LocusZoom.Instance(id, datasource, layout, state);

    // Add an SVG to the div and set its dimensions
    inst.svg = d3.select("div#" + id)
        .append("svg")
        .attr("version", "1.1")
        .attr("xmlns", "http://www.w3.org/2000/svg")
        //.attr("xmlns:xlink", "http://www.w3.org/1999/xlink")
        .attr("id", id + "_svg").attr("class", "lz-locuszoom");
    inst.setDimensions();
    // Initialize all panels
    inst.initialize();
    // Detect data-region and map to it if necessary
    if (typeof inst.svg.node().parentNode.dataset !== "undefined"
        && typeof inst.svg.node().parentNode.dataset.region !== "undefined"){
        var region = inst.svg.node().parentNode.dataset.region.split(/\D/);
        inst.mapTo(+region[0], +region[1], +region[2]);
    }
    return inst;
}
    
// Automatically detect divs by class and populate them with default LocusZoom instances
LocusZoom.populate = function(selector, datasource, layout, state) {
    if (typeof selector === "undefined"){
        selector = ".lz-instance";
    }
    if (typeof layout === "undefined"){
        layout = JSON.parse(JSON.stringify(LocusZoom.DefaultLayout));
    }
    if (typeof state === "undefined"){
        state = JSON.parse(JSON.stringify(LocusZoom.DefaultState));
    }
    var instance;
    d3.select(selector).each(function(){
        instance = LocusZoom.addInstanceToDivById(this.id, datasource, layout, state);
    });
    return instance;
};

LocusZoom.populateAll = function(selector, datasource, layout, state) {
    var instances = [];
    d3.selectAll(selector).each(function(d,i) {
        instances[i] = LocusZoom.populate(this, datasource, layout, state);
    });
    return instances;
};

// Convert an integer position to a string (e.g. 23423456 => "23.42" (Mb))
LocusZoom.positionIntToString = function(p){
    var places = Math.min(Math.max(6 - Math.floor((Math.log(p) / Math.LN10).toFixed(9)), 2), 12);
    return "" + (p / Math.pow(10, 6)).toFixed(places);
};

// Convert a string position to an integer (e.g. "5.8 Mb" => 58000000)
LocusZoom.positionStringToInt = function(p) {
    var val = p.toUpperCase();
    val = val.replace(/,/g, "");
    var suffixre = /([KMG])[B]*$/;
    var suffix = suffixre.exec(val);
    var mult = 1;
    if (suffix) {
        if (suffix[1]=="M") {
            mult = 1e6;
        } else if (suffix[1]=="G") {
            mult = 1e9;
        } else {
            mult = 1e3; //K
        }
        val = val.replace(suffixre,"");
    }
    val = Number(val) * mult;
    return val;
}

// Parse region queries that look like
// chr:start-end
// chr:center+offset
// chr:pos
// TODO: handle genes (or send off to API)
LocusZoom.parsePositionQuery = function(x) {
    var chrposoff = /^(\w+):([\d,.]+[kmgbKMGB]*)([-+])([\d,.]+[kmgbKMGB]*)$/;
    var chrpos = /^(\w+):([\d,.]+[kmgbKMGB]*)$/;
    var match = chrposoff.exec(x);
    if (match) {
        if (match[3] == "+") {
            var center = LocusZoom.positionStringToInt(match[2]);
            var offset = LocusZoom.positionStringToInt(match[4]);
            return {chr:match[1], start:center-offset, end:center+offset};
        } else {
            return {chr:match[1], start:LocusZoom.positionStringToInt(match[2]), end:LocusZoom.positionStringToInt(match[4])};
        }
    }
    match = chrpos.exec(x);
    if (match) {
        return {chr:match[1], position:LocusZoom.positionStringToInt(match[2])};
    };
    return null;
}

// Generate a "pretty" set of ticks (multiples of 1, 2, or 5 on the same order of magnitude for the range)
// Based on R's "pretty" function: https://github.com/wch/r-source/blob/b156e3a711967f58131e23c1b1dc1ea90e2f0c43/src/appl/pretty.c
// Optionally specify n for a "target" number of ticks. Will not necessarily be the number of ticks you get! Defaults to 5.
LocusZoom.prettyTicks = function(range, n, internal_only){
    if (typeof n == "undefined" || isNaN(parseInt(n))){
  	    n = 5;
    }
    n = parseInt(n);
    if (typeof internal_only == "undefined"){
        internal_only = false;
    }
    
    var min_n = n / 3;
    var shrink_sml = 0.75;
    var high_u_bias = 1.5;
    var u5_bias = 0.5 + 1.5 * high_u_bias;
    
    var d = Math.abs(range[0] - range[1]);
    var c = d / n;
    if ((Math.log(d) / Math.LN10) < -2){
        c = (Math.max(Math.abs(d)) * shrink_sml) / min_n;
    }
    
    var base = Math.pow(10, Math.floor(Math.log(c)/Math.LN10));
    var base_toFixed = 0;
    if (base < 1){
        base_toFixed = Math.abs(Math.round(Math.log(base)/Math.LN10));
    }
    
    var unit = base;
    if ( ((2 * base) - c) < (high_u_bias * (c - unit)) ){
        unit = 2 * base;
        if ( ((5 * base) - c) < (u5_bias * (c - unit)) ){
            unit = 5 * base;
            if ( ((10 * base) - c) < (high_u_bias * (c - unit)) ){
                unit = 10 * base;
            }
        }
    }
    
    var ticks = [];
    if (range[0] <= unit){
        var i = 0;
    } else {
        var i = Math.floor(range[0]/unit)*unit;
        i = parseFloat(i.toFixed(base_toFixed));
    }
    while (i < range[1]){
        ticks.push(i);
        i += unit;
        if (base_toFixed > 0){
            i = parseFloat(i.toFixed(base_toFixed));
        }
    }
    ticks.push(i);
    
    if (internal_only){
        if (ticks[0] < range[0]){ ticks = ticks.slice(1); }
        if (ticks[ticks.length-1] > range[1]){ ticks.pop(); }
    }
    
    return ticks;
};

// From http://www.html5rocks.com/en/tutorials/cors/
// and with promises from https://gist.github.com/kriskowal/593076
LocusZoom.createCORSPromise = function (method, url, body, timeout) {
    var response = Q.defer();
    var xhr = new XMLHttpRequest();
    if ("withCredentials" in xhr) {
        // Check if the XMLHttpRequest object has a "withCredentials" property.
        // "withCredentials" only exists on XMLHTTPRequest2 objects.
        xhr.open(method, url, true);
    } else if (typeof XDomainRequest != "undefined") {
        // Otherwise, check if XDomainRequest.
        // XDomainRequest only exists in IE, and is IE's way of making CORS requests.
        xhr = new XDomainRequest();
        xhr.open(method, url);
    } else {
        // Otherwise, CORS is not supported by the browser.
        xhr = null;
    }
    if (xhr) {
        xhr.onreadystatechange = function() {
            if (xhr.readyState === 4) {
                if (xhr.status === 200 || xhr.status === 0 ) {
                    response.resolve(JSON.parse(xhr.responseText));
                } else {
                    response.reject("HTTP " + xhr.status + " for " + url);
                }
            }
        };
        timeout && setTimeout(response.reject, timeout);
        body = typeof body !== "undefined" ? body : "";
        xhr.send(body);
    } 
    return response.promise;
};

// Default State
LocusZoom.DefaultState = {
    chr: 0,
    start: 0,
    end: 0
};

// Default Layout
LocusZoom.DefaultLayout = {
    width: 700,
    height: 700,
    min_width: 300,
    min_height: 400,
    panels: {
        positions: {
            origin: { x: 0, y: 0 },
            width:      700,
            height:     350,
            min_width:  300,
            min_height: 200,
            proportional_width: 1,
            proportional_height: 0.5,
            margin: { top: 20, right: 20, bottom: 35, left: 50 },
            axes: {
                x: {
                    label_function: "chromosome"
                },
                y1: {
                    label: "-log10 p-value"
                }
            },
            data_layers: [
                {
                    id: "positions",
                    class: "PositionsDataLayer",
                    y_axis: {
                        axis: 1,
                        data: "log10pval",
                        floor: 0,
                        upper_buffer: 0.05
                    },
                    color: {
                        function: "numeric_cut",
                        parameters: {
                            breaks: [0, 0.2, 0.4, 0.6, 0.8],
                            colors: ["#357ebd","#46b8da","#5cb85c","#eea236","#d43f3a"],
                            null_color: "#B8B8B8"
                        }
                    }
                }
            ]
        },
        genes: {
            origin: { x: 0, y: 350 },
            width:      700,
            height:     350,
            min_width:  300,
            min_height: 200,
            proportional_width: 1,
            proportional_height: 0.5,
            margin: { top: 20, right: 20, bottom: 20, left: 50 },
            data_layers: [
                {
                    id: "genes",
                    class: "GenesDataLayer"
                }
            ]
        }
    }
};

/* global LocusZoom,Q */
/* eslint-env browser */
/* eslint-disable no-unused-vars */

"use strict";

/* A named collection of data sources used to draw a plot*/
LocusZoom.DataSources = function() {
    this.sources = {};
};

LocusZoom.DataSources.prototype.addSource = function(ns, x) {
    function findKnownSource(x) {
        if (!LocusZoom.KnownDataSources) {return null;}
        for(var i=0; i<LocusZoom.KnownDataSources.length; i++) {
            if (!LocusZoom.KnownDataSources[i].SOURCE_NAME) {
                throw("KnownDataSource at position " + i + " does not have a 'SOURCE_NAME' static property");
            }
            if (LocusZoom.KnownDataSources[i].SOURCE_NAME == x) {
                return LocusZoom.KnownDataSources[i];
            }
        }
        return null;
    }

    if (Array.isArray(x)) {
        var dsclass = findKnownSource(x[0]);
        if (dsclass) {
            this.sources[ns] = new dsclass(x[1]);
        } else {
            throw("Unable to resolve " + x[0] + " data source");
        }
    } else {
        this.sources[ns] = x;
    }
    return this;
};

LocusZoom.DataSources.prototype.getSource = function(ns) {
    return this.sources[ns];
};

LocusZoom.DataSources.prototype.setSources = function(x) {
    if (typeof x === "string") {
        x = JSON.parse(x);
    }
    var ds = this;
    Object.keys(x).forEach(function(ns) {
        ds.addSource(ns, x[ns]);
    });
    return ds;
};

LocusZoom.DataSources.prototype.keys = function() {
    return Object.keys(this.sources);
};

LocusZoom.DataSources.prototype.toJSON = function() {
    return this.sources;
};

LocusZoom.Data = LocusZoom.Data ||  {};


LocusZoom.Data.Requester = function(sources) {

    function split_requests(fields) {
        var requests = {};
        // Regular expressopn finds namespace:field|trans
        var re = /^(?:([^:]+):)?([^:\|]*)(\|.+)*$/;
        fields.forEach(function(raw) {
            var parts = re.exec(raw);
            var ns = parts[1] || "base";
            var field = parts[2];
            var trans = LocusZoom.Data.Transformations.get(parts[3]);
            if (typeof requests[ns] =="undefined") {
                requests[ns] = {outnames:[], fields:[], trans:[]};
            }
            requests[ns].outnames.push(raw);
            requests[ns].fields.push(field);
            requests[ns].trans.push(trans);
        });
        return requests;
    }
    
    this.getData = function(state, fields) {
        var requests = split_requests(fields);
        var promises = Object.keys(requests).map(function(key) {
            if (!sources.getSource(key)) {
                throw("Datasource for namespace " + key + " not found");
            }
            return sources.getSource(key).getData(state, requests[key].fields, 
                requests[key].outnames, requests[key].trans);
        });
        //assume the fields are requested in dependent order
        //TODO: better manage dependencies
        var ret = Q.when({header:{}, body:{}});
        for(var i=0; i < promises.length; i++) {
            ret = ret.then(promises[i]);
        }
        return ret;
    };
};

LocusZoom.Data.Source = function() {};
LocusZoom.Data.Source.prototype.parseInit = function(init) {
    if (typeof init === "string") {
        this.url = init;
        this.params = {};
    } else {
        this.url = init.url;
        this.params = init.params || {};
    }
    if (!this.url) {
        throw("Source not initialized with required URL");
    }

};
LocusZoom.Data.Source.prototype.getRequest = function(state, chain, fields) {
    return LocusZoom.createCORSPromise("GET", this.getURL(state, chain, fields));
};
LocusZoom.Data.Source.prototype.getData = function(state, fields, outnames, trans) {
    return function (chain) {
        return this.getRequest(state, chain, fields).then(function(resp) {
            return this.parseResponse(resp, chain, fields, outnames, trans);
        }.bind(this));
    }.bind(this);
};
LocusZoom.Data.Source.prototype.toJSON = function() {
    return [Object.getPrototypeOf(this).constructor.SOURCE_NAME, 
        {url:this.url, params:this.params}];
};

LocusZoom.Data.AssociationSource = function(init) {
    this.parseInit(init);
    
    this.getData = function(state, fields, outnames, trans) {
        ["id","position"].forEach(function(x) {
            if (fields.indexOf(x)==-1) {
                fields.unshift(x);
                outnames.unshift(x);
                trans.unshift(null);
            }
        });
        return function (chain) {
            return this.getRequest(state, chain).then(function(resp) {
                return this.parseResponse(resp, chain, fields, outnames, trans);
            }.bind(this));
        }.bind(this);
    };
};
LocusZoom.Data.AssociationSource.prototype = Object.create(LocusZoom.Data.Source.prototype);
LocusZoom.Data.AssociationSource.prototype.constructor = LocusZoom.Data.AssociationSource;
LocusZoom.Data.AssociationSource.prototype.getURL = function(state, chain, fields) {
    var analysis = state.analysis || chain.header.analysis || this.params.analysis || 3;
    return this.url + "results/?filter=analysis in " + analysis  +
        " and chromosome in  '" + state.chr + "'" +
        " and position ge " + state.start +
        " and position le " + state.end;
};
LocusZoom.Data.AssociationSource.prototype.parseResponse = function(resp, chain, fields, outnames, trans) {
    var x = resp.data;
    var records = [];
    fields.forEach(function(f) {
        if (!(f in x)) {throw "field " + f + " not found in response";}
    });
    for(var i = 0; i < x.position.length; i++) {
        var record = {};
        for(var j=0; j<fields.length; j++) {
            var val = x[fields[j]][i];
            if (trans && trans[j]) {
                val = trans[j](val);
            }
            record[outnames[j]] = val;
        }
        records.push(record);
    }
    var res = {header: chain.header || {}, body: records};
    return res;
};
LocusZoom.Data.AssociationSource.SOURCE_NAME = "AssociationLZ";

LocusZoom.Data.LDSource = function(init) {
    this.parseInit(init);
    if (!this.params.pvaluefield) {
        this.params.pvaluefield = "pvalue|neglog10";
    }

    this.getData = function(state, fields, outnames, trans) {
        if (fields.length>1) {
            throw("LD currently only supports one field");
        }
        return function (chain) {
            return this.getRequest(state, chain, fields).then(function(resp) {
                return this.parseResponse(resp, chain, fields, outnames, trans);
            }.bind(this));
        }.bind(this);
    };
};
LocusZoom.Data.LDSource.prototype = Object.create(LocusZoom.Data.Source.prototype);
LocusZoom.Data.LDSource.prototype.constructor = LocusZoom.Data.LDSource;
LocusZoom.Data.LDSource.prototype.getURL = function(state, chain, fields) {
    var findExtremeValue = function(x, pval, sign) {
        pval = pval || "pvalue";
        sign = sign || 1;
        var extremeVal = x[0][pval], extremeIdx=0;
        for(var i=1; i<x.length; i++) {
            if (x[i][pval] * sign > extremeVal) {
                extremeVal = x[i][pval] * sign;
                extremeIdx = i;
            }
        }
        return extremeIdx;
    };

    var refSource = state.ldrefsource || chain.header.ldrefsource || 1;
    var refVar = fields[0];
    if ( refVar == "state" ) {
        refVar = state.ldrefvar || chain.header.ldrefvar || "best";
    }
    if ( refVar=="best" ) {
        if ( !chain.body ) {
            throw("No association data found to find best pvalue");
        }
        refVar = chain.body[findExtremeValue(chain.body, this.params.pvaluefield)].id;
    }
    if (!chain.header) {chain.header = {};}
    chain.header.ldrefvar = refVar;
    return this.url + "results/?filter=reference eq " + refSource + 
        " and chromosome2 eq '" + state.chr + "'" + 
        " and position2 ge " + state.start + 
        " and position2 le " + state.end + 
        " and variant1 eq '" + refVar + "'" + 
        "&fields=chr,pos,rsquare";
};
LocusZoom.Data.LDSource.prototype.parseResponse = function(resp, chain, fields, outnames) {
    var leftJoin  = function(left, right, lfield, rfield) {
        var i=0, j=0;
        while (i < left.length && j < right.position2.length) {
            if (left[i].position == right.position2[j]) {
                left[i][lfield] = right[rfield][j];
                i++;
                j++;
            } else if (left[i].position < right.position2[j]) {
                i++;
            } else {
                j++;
            }
        }
    };

    leftJoin(chain.body, resp.data, outnames[0], "rsquare");
    return chain;   
};
LocusZoom.Data.LDSource.SOURCE_NAME = "LDLZ";

LocusZoom.Data.GeneSource = function(init) {
    this.parseInit(init);

    this.getData = function(state, fields, outnames, trans) {
        return function (chain) {
            return this.getRequest(state, chain, fields).then(function(resp) {
                return this.parseResponse(resp, chain, fields, outnames, trans);
            }.bind(this));
        }.bind(this);
    };
};
LocusZoom.Data.GeneSource.prototype = Object.create(LocusZoom.Data.Source.prototype);
LocusZoom.Data.GeneSource.prototype.constructor = LocusZoom.Data.GeneSource;
LocusZoom.Data.GeneSource.prototype.getURL = function(state, chain, fields) {
    return this.url + "?filter=source in 1" + 
        " and chrom eq '" + state.chr + "'" + 
        " and start le " + state.end +
        " and end ge " + state.start;
};
LocusZoom.Data.GeneSource.prototype.parseResponse = function(resp, chain, fields, outnames) {
    return {header: chain.header, body: resp.data};
};
LocusZoom.Data.GeneSource.SOURCE_NAME = "GeneLZ";

LocusZoom.createResolvedPromise = function() {
    var response = Q.defer();
    response.resolve(Array.prototype.slice.call(arguments));
    return response.promise;
};

LocusZoom.KnownDataSources = [
    LocusZoom.Data.AssociationSource,
    LocusZoom.Data.LDSource,
    LocusZoom.Data.GeneSource];

// This class is a singleton designed to store and 
// retrieve transformations
// Field transformations are specified 
// in the form "|name1|name2" and returns a proper
// js function to perform the transformation
LocusZoom.Data.Transformations = (function() {
    var obj = {};
    var known = {
        "neglog10": function(x) {return -Math.log(x) / Math.LN10;} 
    };

    var getTrans = function(x) {
        if (!x) {
            return null;
        }
        var fun = known[x];
        if (fun)  {
            return fun;
        } else {
            throw("transformation " + x + " not found");
        }
    };

    //a single transformation with any parameters
    //(parameters not currently supported)
    var parseTrans = function(x) {
        return getTrans(x);
    };

    //a "raw" transformation string with a leading pipe
    //and one or more transformations
    var parseTransString = function(x) {
        var funs = [];
        var fun;
        var re = /\|([^\|]+)/g;
        var result;
        while((result = re.exec(x))!=null) {
            funs.push(result[1]);
        }
        if (funs.length==1) {
            return parseTrans(funs[0]);
        } else if (funs.length > 1) {
            return function(x) {
                var val = x;
                for(var i = 0; i<funs.length; i++) {
                    val = parseTrans(funs[i])(val);
                }
                return val;
            };
        }
        return null;
    };

    //accept both "|name" and "name"
    obj.get = function(x) {
        if (x && x.substring(0,1)=="|") {
            return parseTransString(x);
        } else {
            return parseTrans(x);
        }
    };

    obj.set = function(name, fn) {
        if (name.substring(0,1)=="|") {
            throw("transformation name should not start with a pipe");
        } else {
            if (fn) {
                known[name] = fn;
            } else {
                delete known[name];
            }
        }
    };

    obj.add = function(name, fn) {
        if (known.name) {
            throw("transformation already exists with name: " + name);
        } else {
            obj.set(name, fn);
        }
    };

    obj.list = function() {
        return Object.keys(known);
    };

    return obj;
})();

/* global LocusZoom */
/* eslint-env browser */
/* eslint-disable no-console */

"use strict";

/**

  LocusZoom.Instance Class

  An Instance is an independent LocusZoom object. Many such LocusZoom objects can exist simultaneously
  on a single page, each having its own layout, data sources, and state.

*/

LocusZoom.Instance = function(id, datasource, layout, state) {

    this.initialized = false;

    this.id = id;
    
    this.svg = null;

    // The panels property stores child panel instances
    this.panels = {};
    this.remap_promises = [];

    // The layout is a serializable object used to describe the composition of the instance
    this.layout = layout || JSON.parse(JSON.stringify(LocusZoom.DefaultLayout));
    
    // The state property stores any instance-wide parameters subject to change via user input
    this.state = state || JSON.parse(JSON.stringify(LocusZoom.DefaultState));
    
    // LocusZoom.Data.Requester
    this.lzd = new LocusZoom.Data.Requester(datasource);

    // Initialize the layout (should this happen in initialize()?)
    this.initializeLayout();

    return this;
  
};

LocusZoom.Instance.prototype.initializeLayout = function(){

    // Set instance dimensions or fall back to default values
    this.layout.width      = this.layout.width      || LocusZoom.DefaultLayout.width;
    this.layout.height     = this.layout.height     || LocusZoom.DefaultLayout.height;
    this.layout.min_width  = this.layout.min_width  || LocusZoom.DefaultLayout.min_width;
    this.layout.min_height = this.layout.min_height || LocusZoom.DefaultLayout.min_height;
    this.setDimensions();

    // Add panels
    var panel_id;
    for (panel_id in this.layout.panels){
        this.addPanel(panel_id, this.layout.panels[panel_id]);
    }

}

// Set the layout dimensions for this instance. If an SVG exists, update its dimensions.
// If any arguments are missing, use values stored in the layout. Keep everything in agreement.
LocusZoom.Instance.prototype.setDimensions = function(width, height){
    if (!isNaN(width) && width >= 0){
        this.layout.width = Math.max(Math.round(+width), this.layout.min_width);
    }
    if (!isNaN(height) && height >= 0){
        this.layout.height = Math.max(Math.round(+height), this.layout.min_height);
    }
    if (this.svg != null){
        this.svg.attr("width", this.layout.width).attr("height", this.layout.height);
    }
    if (this.initialized){
        this.ui.render();
        this.stackPanels();
    }
    return this;
};

// Create a new panel by id and panel class
LocusZoom.Instance.prototype.addPanel = function(id, layout){
    if (typeof id !== "string"){
        throw "Invalid panel id passed to LocusZoom.Instance.prototype.addPanel()";
    }
    if (typeof this.panels[id] !== "undefined"){
        throw "Cannot create panel with id [" + id + "]; panel with that id already exists";
    }
    if (typeof layout !== "object"){
        throw "Invalid panel layout passed to LocusZoom.Instance.prototype.addPanel()";
    }
    var panel = new LocusZoom.Panel(id, layout);
    panel.parent = this;
    this.panels[panel.id] = panel;
    this.stackPanels();
    return this.panels[panel.id];
};

// Automatically position panels based on panel positioning rules and values
// Default behavior: position panels vertically with equally proportioned heights
// In all cases: bubble minimum panel dimensions up from panels to enforce minimum instance dimensions
LocusZoom.Instance.prototype.stackPanels = function(){

    // First set/enforce minimum instance dimensions based on current panels
    var panel_min_widths = [];
    var panel_min_heights = [];
    for (var id in this.panels){
        panel_min_widths.push(this.panels[id].layout.min_width);
        panel_min_heights.push(this.panels[id].layout.min_height);
    }
    if (panel_min_widths.length){
        this.layout.min_width = Math.max.apply(null, panel_min_widths);
    }
    if (panel_min_heights.length){
        this.layout.min_height = panel_min_heights.reduce(function(a,b){ return a+b; });
    }
    if (this.layout.width < this.layout.min_width || this.layout.height < this.layout.min_height){
        this.setDimensions(Math.max(this.layout.width, this.layout.min_width),
                           Math.max(this.layout.height, this.layout.min_height));
        return;
    }

    // Next set proportional and discrete heights of panels
    var proportional_height = 1 / Object.keys(this.panels).length;
    var discrete_height = this.layout.height * proportional_height;
    var panel_idx = 0;
    for (var id in this.panels){
        this.panels[id].layout.proportional_height = proportional_height;
        this.panels[id].setOrigin(0, panel_idx * discrete_height);
        this.panels[id].setDimensions(this.layout.width, discrete_height);
        panel_idx++;
    }

};

// Create all instance-level objects, initialize all child panels
LocusZoom.Instance.prototype.initialize = function(){

    // Create an element/layer for containing mouse guides
    var mouse_guide_svg = this.svg.append("g")
        .attr("class", "lz-mouse_guide").attr("id", this.id + ".mouse_guide");
    var mouse_guide_vertical_svg = mouse_guide_svg.append("rect")
        .attr("class", "lz-mouse_guide-vertical").attr("x",-1);
    var mouse_guide_horizontal_svg = mouse_guide_svg.append("rect")
        .attr("class", "lz-mouse_guide-horizontal").attr("y",-1);
    this.mouse_guide = {
        svg: mouse_guide_svg,
        vertical: mouse_guide_vertical_svg,
        horizontal: mouse_guide_horizontal_svg
    };

    // Create an element/layer for containing various UI items
    var ui_svg = this.svg.append("g")
        .attr("class", "lz-ui").attr("id", this.id + ".ui")
        .style("display", "none");
    this.ui = {
        svg: ui_svg,
        parent: this,
        is_resize_dragging: false,
        show: function(){
            this.svg.style("display", null);
        },
        hide: function(){
            this.svg.style("display", "none");
        },
        initialize: function(){
            // Resize handle
            this.resize_handle = this.svg.append("g")
                .attr("id", this.parent.id + ".ui.resize_handle")
            this.resize_handle.append("path")
                .attr("class", "lz-ui-resize_handle")
                .attr("d", "M 0,16, L 16,0, L 16,16 Z");
            var resize_drag = d3.behavior.drag();
            //resize_drag.origin(function() { return this; });
            resize_drag.on("dragstart", function(){
                this.resize_handle.select("path").attr("class", "lz-ui-resize_handle_dragging");
                this.is_resize_dragging = true;
            }.bind(this));
            resize_drag.on("dragend", function(){
                this.resize_handle.select("path").attr("class", "lz-ui-resize_handle");
                this.is_resize_dragging = false;
            }.bind(this));
            resize_drag.on("drag", function(){
                this.setDimensions(this.layout.width + d3.event.dx, this.layout.height + d3.event.dy);
            }.bind(this.parent));
            this.resize_handle.call(resize_drag);
            // Render all UI elements
            this.render();
        },
        render: function(){
            this.resize_handle
                .attr("transform", "translate(" + (this.parent.layout.width - 17) + ", " + (this.parent.layout.height - 17) + ")");
        }
    };
    this.ui.initialize();

    // Create the curtain object with svg element and drop/raise methods
    var curtain_svg = this.svg.append("g")
        .attr("class", "lz-curtain").style("display", "none")
        .attr("id", this.id + ".curtain");
    this.curtain = {
        svg: curtain_svg,
        drop: function(message){
            this.svg.style("display", null);
            if (typeof message != "undefined"){
                this.svg.select("text").selectAll("tspan").remove();
                message.split("\n").forEach(function(line){
                    this.svg.select("text").append("tspan")
                        .attr("x", "1em").attr("dy", "1.5em").text(line);
                }.bind(this));
            }
        },
        raise: function(){
            this.svg.style("display", "none");
        }
    };
    this.curtain.svg.append("rect");
    this.curtain.svg.append("text")
        .attr("id", this.id + ".curtain_text")
        .attr("x", "1em").attr("y", "0em");

    // Initialize all panels
    for (var id in this.panels){
        this.panels[id].initialize();
    }

    // Define instance/svg level mouse events
    this.svg.on("mouseover", function(){
        if (!this.ui.is_resize_dragging){
            this.ui.show();
        }
    }.bind(this));
    this.svg.on("mouseout", function(){
        if (!this.ui.is_resize_dragging){
            this.ui.hide();
        }
        this.mouse_guide.vertical.attr("x", -1);
        this.mouse_guide.horizontal.attr("y", -1);
    }.bind(this));
    this.svg.on("mousemove", function(){
        var coords = d3.mouse(this.svg.node());
        this.mouse_guide.vertical.attr("x", coords[0]);
        this.mouse_guide.horizontal.attr("y", coords[1]);
    }.bind(this));
    
    // Flip the "initialized" bit
    this.initialized = true;

    return this;

};

// Map an entire LocusZoom Instance to a new region
LocusZoom.Instance.prototype.mapTo = function(chr, start, end){

    // Apply new state values
    // TODO: preserve existing state until new state is completely loaded+rendered or aborted?
    this.state.chr   = +chr;
    this.state.start = +start;
    this.state.end   = +end;

    this.remap_promises = [];
    // Trigger reMap on each Panel Layer
    for (var id in this.panels){
        this.remap_promises.push(this.panels[id].reMap());
    }

    // When all finished update download SVG link
    Q.all(this.remap_promises).then(function(){
        this.controls.setBase64SVG();
    }.bind(this), function(error){
        console.log(error);
        this.curtain.drop(error);
    }.bind(this));

    return this;
    
};

// Refresh an instance's data from sources without changing position
LocusZoom.Instance.prototype.refresh = function(){
    this.mapTo(this.state.chr, this.state.start, this.state.end);
}

/* global LocusZoom,d3 */
/* eslint-env browser */
/* eslint-disable no-console */

"use strict";

/**

  LocusZoom.Panel Class

  A panel is an abstract class representing a subdivision of the LocusZoom stage
  to display a distinct data representation

*/

LocusZoom.Panel = function(id, layout) { 

    this.initialized = false;
    
    this.id     = id;
    this.parent = null;
    this.svg    = {};

    this.layout = layout || {
        width:  0,
        height: 0,
        min_width: 0,
        min_height: 0,
        proportional_width: 1,
        proportional_height: 1,
        origin: { x: 0, y: 0 },
        margin: { top: 0, right: 0, bottom: 0, left: 0 }
    };
    this.layout.cliparea = this.layout.cliparea || {};
    this.layout.cliparea.origin = this.layout.cliparea.origin || {};

    this.state = {};
    
    this.data_layers = {};
    this.data_layer_ids_by_z_index = [];
    this.data_promises = [];

    this.xExtent  = null;
    this.y1Extent = null;
    this.y2Extent = null;
    
    this.renderData = function(){};

    this.getBaseId = function(){
        return this.parent.id + "." + this.id;
    };

    // Initialize the layout (should this happen in initialize()?)
    this.initializeLayout();
    
    return this;
    
};

LocusZoom.Panel.prototype.initializeLayout = function(){

    // Set panel dimensions, origin, and margin or fall back to default values
    this.layout.width      = this.layout.width      || 0;
    this.layout.height     = this.layout.height     || 0;
    this.layout.min_width  = this.layout.min_width  || 0;
    this.layout.min_height = this.layout.min_height || 0;
    this.layout.proportional_width = this.layout.proportional_width || 1;
    this.layout.proportional_height = this.layout.proportional_height || 1;
    if (typeof this.layout.origin != "object"){ this.layout.origin = { x: 0, y: 0 }; }
    if (typeof this.layout.margin != "object"){ this.layout.margin = { top: 0, right: 0, bottom: 0, left: 0 }; }
    this.layout.margin.top    = this.layout.margin.top    || 0;
    this.layout.margin.right  = this.layout.margin.right  || 0;
    this.layout.margin.bottom = this.layout.margin.bottom || 0;
    this.layout.margin.left   = this.layout.margin.left   || 0;
    this.setDimensions();
    this.setOrigin();
    this.setMargin();

    // Set panel axes
    if (typeof this.layout.axes !== "object"){ this.layout.axes = {}; }
    ["x", "y1", "y2"].forEach(function(axis){
        if (!this.layout.axes[axis]){
            this.layout.axes[axis] = {
                render: false,
                ticks:  [],
                label:  null,
                label_function: null
            };
        } else {
            this.layout.axes[axis].render = true;
            this.layout.axes[axis].ticks = this.layout.axes[axis].ticks || [];
            this.layout.axes[axis].label = this.layout.axes[axis].label || null;
            this.layout.axes[axis].label_function = this.layout.axes[axis].label_function || null;
        }
    }.bind(this));

    // x extent (todo: make this definable from the layout object somehow?)
    this.xExtent = function(){
        return d3.extent([this.parent.state.start, this.parent.state.end]);
    };

    // Add data layers (which define y extents)
    if (typeof this.layout.data_layers == "object"){
        this.layout.data_layers.forEach(function(layout){
            this.addDataLayer(layout);
        }.bind(this));
    }

};

LocusZoom.Panel.prototype.setDimensions = function(width, height){
    if (!isNaN(width) && width >= 0){
        this.layout.width = Math.max(Math.round(+width), this.layout.min_width);
    }
    if (!isNaN(height) && height >= 0){
        this.layout.height = Math.max(Math.round(+height), this.layout.min_height);
    }
    this.layout.cliparea.width = this.layout.width - (this.layout.margin.left + this.layout.margin.right);
    this.layout.cliparea.height = this.layout.height - (this.layout.margin.top + this.layout.margin.bottom);
    if (this.initialized){ this.render(); }
    return this;
};

LocusZoom.Panel.prototype.setOrigin = function(x, y){
    if (!isNaN(x) && x >= 0){ this.layout.origin.x = Math.min(Math.max(Math.round(+x), 0), this.parent.layout.width); }
    if (!isNaN(y) && y >= 0){ this.layout.origin.y = Math.min(Math.max(Math.round(+y), 0), this.parent.layout.height); }
    if (this.initialized){ this.render(); }
    return this;
};

LocusZoom.Panel.prototype.setMargin = function(top, right, bottom, left){
    if (!isNaN(top)    && top    >= 0){ this.layout.margin.top    = Math.max(Math.round(+top),    0); }
    if (!isNaN(right)  && right  >= 0){ this.layout.margin.right  = Math.max(Math.round(+right),  0); }
    if (!isNaN(bottom) && bottom >= 0){ this.layout.margin.bottom = Math.max(Math.round(+bottom), 0); }
    if (!isNaN(left)   && left   >= 0){ this.layout.margin.left   = Math.max(Math.round(+left),   0); }
    if (this.layout.margin.top + this.layout.margin.bottom > this.layout.height){
        var extra = Math.floor(((this.layout.margin.top + this.layout.margin.bottom) - this.layout.height) / 2);
        this.layout.margin.top -= extra;
        this.layout.margin.bottom -= extra;
    }
    if (this.layout.margin.left + this.layout.margin.right > this.layout.width){
        var extra = Math.floor(((this.layout.margin.left + this.layout.margin.right) - this.layout.width) / 2);
        this.layout.margin.left -= extra;
        this.layout.margin.right -= extra;
    }
    this.layout.cliparea.width = this.layout.width - (this.layout.margin.left + this.layout.margin.right);
    this.layout.cliparea.height = this.layout.height - (this.layout.margin.top + this.layout.margin.bottom);
    this.layout.cliparea.origin.x = this.layout.margin.left;
    this.layout.cliparea.origin.y = this.layout.margin.top;
    if (this.initialized){ this.render(); }
    return this;
};

// Initialize a panel
LocusZoom.Panel.prototype.initialize = function(){

    // Append a container group element to house the main panel group element and the clip path
    this.svg.container = this.parent.svg.insert("svg:g", "#" + this.parent.id + "\\.ui")
        .attr("id", this.getBaseId() + ".panel_container");
        
    // Append clip path to the parent svg element
    var clipPath = this.svg.container.append("clipPath")
        .attr("id", this.getBaseId() + ".clip");
    this.svg.clipRect = clipPath.append("rect");
    
    // Append svg group for rendering all panel child elements, clipped by the clip path
    this.svg.group = this.svg.container.append("g")
        .attr("id", this.getBaseId() + ".panel")
        .attr("clip-path", "url(#" + this.getBaseId() + ".clip)");

    // Append a curtain element with svg element and drop/raise methods
    var panel_curtain_svg = this.svg.container.append("g")
        .attr("id", this.getBaseId() + ".curtain")
        .attr("clip-path", "url(#" + this.getBaseId() + ".clip)")
        .attr("class", "lz-curtain").style("display", "none");
    this.curtain = {
        svg: panel_curtain_svg,
        drop: function(message){
            this.svg.style("display", null);
            if (typeof message != "undefined"){
                this.svg.select("text").selectAll("tspan").remove();
                message.split("\n").forEach(function(line){
                    this.svg.select("text").append("tspan")
                        .attr("x", "1em").attr("dy", "1.5em").text(line);
                }.bind(this));
            }
        },
        raise: function(){
            this.svg.style("display", "none");
        }
    };
    this.curtain.svg.append("rect");
    this.curtain.svg.append("text")
        .attr("id", this.id + ".curtain_text")
        .attr("x", "1em").attr("y", "0em");

    // Initialize Axes
    this.svg.x_axis = this.svg.group.append("g").attr("class", "lz-x lz-axis");
    if (this.layout.axes.x.render){
        this.svg.x_axis_label = this.svg.x_axis.append("text")
            .attr("class", "lz-x lz-axis lz-label")
            .attr("text-anchor", "middle");
    }
    this.svg.y1_axis = this.svg.group.append("g").attr("class", "lz-y lz-y1 lz-axis");
    if (this.layout.axes.y1.render){
        this.svg.y1_axis_label = this.svg.y1_axis.append("text")
            .attr("class", "lz-y1 lz-axis lz-label")
            .attr("text-anchor", "middle");
    }
    this.svg.y2_axis = this.svg.group.append("g").attr("class", "lz-y lz-y2 lz-axis");
    if (this.layout.axes.y2.render){
        this.svg.y2_axis_label = this.svg.y2_axis.append("text")
            .attr("class", "lz-y2 lz-axis lz-label")
            .attr("text-anchor", "middle");
    }

    // Initialize child Data Layers
    for (var id in this.data_layers){
        this.data_layers[id].initialize();
    }

    // Flip the "initialized" bit
    this.initialized = true;

    return this;
    
};


// Create a new data layer by layout object
LocusZoom.Panel.prototype.addDataLayer = function(layout){
    if (typeof layout !== "object"){
        throw "Invalid data layer layout passed to LocusZoom.Instance.prototype.addDataLayer()";
    }
    if (typeof layout.id !== "string"){
        throw "Invalid data layer id in layout passed to LocusZoom.Panel.prototype.addDataLayer()";
    }
    if (typeof this.data_layers[layout.id] !== "undefined"){
        throw "Cannot create data layer with id [" + id + "]; data layer with that id already exists";
    }
    if (typeof LocusZoom[layout.class] !== "function"){
        throw "Invalid data layer class in layout passed to LocusZoom.Panel.prototype.addDataLayer()";
    }
    var data_layer = new LocusZoom[layout.class](layout);
    data_layer.parent = this;
    this.data_layers[data_layer.id] = data_layer;
    this.data_layer_ids_by_z_index.push(data_layer.id);

    // If the layout specifies a y axis then generate y axis extent function for the appropriate axis (default to y1)
    if (layout.y_axis){
        var y_axis_name = "y" + (layout.y_axis.axis == 1 || layout.y_axis.axis == 2 ? layout.y_axis.axis : 1);
        this[y_axis_name + "Extent"] = this.data_layers[data_layer.id].getYExtent();
    }

    return this.data_layers[data_layer.id];
};


// Re-Map a panel to new positions according to the parent instance's state
LocusZoom.Panel.prototype.reMap = function(){
    this.data_promises = [];
    // Trigger reMap on each Data Layer
    for (var id in this.data_layers){
        this.data_promises.push(this.data_layers[id].reMap());
    }
    // When all finished trigger a render
    return Q.all(this.data_promises).then(function(){
        this.render();
    }.bind(this), function(error){
        console.log(error);
        this.curtain.drop(error);
    }.bind(this));
};


// Render a given panel
LocusZoom.Panel.prototype.render = function(){

    // Position the panel container
    this.svg.container.attr("transform", "translate(" + this.layout.origin.x +  "," + this.layout.origin.y + ")");

    // Set size on the clip rect
    this.svg.clipRect.attr("width", this.layout.width).attr("height", this.layout.height);

    // Generate discrete extents and scales
    if (typeof this.xExtent == "function"){
        this.state.x_extent = this.xExtent();
        this.layout.axes.x.ticks = LocusZoom.prettyTicks(this.state.x_extent, this.layout.cliparea.width/120, true);
        this.state.x_scale = d3.scale.linear()
            .domain([this.state.x_extent[0], this.state.x_extent[1]])
            .range([0, this.layout.cliparea.width]);
    }
    if (typeof this.y1Extent == "function"){
        this.state.y1_extent = this.y1Extent();
        this.layout.axes.y1.ticks = LocusZoom.prettyTicks(this.state.y1_extent);
        this.state.y1_scale = d3.scale.linear()
            .domain([this.layout.axes.y1.ticks[0], this.layout.axes.y1.ticks[this.layout.axes.y1.ticks.length-1]])
            .range([this.layout.cliparea.height, 0]);
    }
    if (typeof this.y2Extent == "function"){
        this.state.y2_extent = this.y2Extent();
        this.layout.axes.y2.ticks = LocusZoom.prettyTicks(this.state.y2_extent);
        this.state.y2_scale = d3.scale.linear()
            .domain([this.layout.axes.y2.ticks[0], this.layout.axes.y1.ticks[this.layout.axes.y2.ticks.length-1]])
            .range([this.layout.cliparea.height, 0]);
    }

    // Render axes and labels
    var canRenderAxis = function(axis){
        return (typeof this.state[axis + "_scale"] == "function" && !isNaN(this.state[axis + "_scale"](0)));
    }.bind(this);
    
    if (this.layout.axes.x.render && canRenderAxis("x")){
        this.state.x_axis = d3.svg.axis()
            .scale(this.state.x_scale)
            .orient("bottom").tickValues(this.layout.axes.x.ticks)
            .tickFormat(function(d) { return LocusZoom.positionIntToString(d); });
        this.svg.x_axis
            .attr("transform", "translate(" + this.layout.margin.left + "," + (this.layout.height - this.layout.margin.bottom) + ")")
            .call(this.state.x_axis);
        if (this.layout.axes.x.label_function){
            this.layout.axes.x.label = LocusZoom.Panel.LabelFunctions.get(this.layout.axes.x.label_function, this.parent.state);
        }
        if (this.layout.axes.x.label != null){
            var x_label = this.layout.axes.x.label;
            if (typeof this.layout.axes.x.label == "function"){ x_label = this.layout.axes.x.label(); }
            this.svg.x_axis_label
                .attr("x", this.layout.cliparea.width / 2)
                .attr("y", this.layout.margin.bottom * 0.95)
                .text(x_label);
        }
    }

    if (this.layout.axes.y1.render && canRenderAxis("y1")){
        this.state.y1_axis = d3.svg.axis().scale(this.state.y1_scale)
            .orient("left").tickValues(this.layout.axes.y1.ticks);
        this.svg.y1_axis
            .attr("transform", "translate(" + this.layout.margin.left + "," + this.layout.margin.top + ")")
            .call(this.state.y1_axis);
        if (this.layout.axes.y1.label_function){
            this.layout.axes.y1.label = LocusZoom.Panel.LabelFunctions.get(this.layout.axes.y1.label_function, this.parent.state);
        }
        if (this.layout.axes.y1.label != null){
            var y1_label = this.layout.axes.y1.label;
            if (typeof this.layout.axes.y1.label == "function"){ y1_label = this.layout.axes.y1.label(); }
            var x = this.layout.margin.left * -0.55;
            var y = this.layout.cliparea.height / 2;
            this.svg.y1_axis_label
                .attr("transform", "rotate(-90 " + x + "," + y + ")")
                .attr("x", x).attr("y", y)
                .text(y1_label);
        }
    }

    if (this.layout.axes.y2.render && canRenderAxis("y2")){
        this.state.y2_axis  = d3.svg.axis().scale(this.state.y2_scale)
            .orient("left").tickValues(this.layout.axes.y2.ticks);
        this.svg.y2_axis
            .attr("transform", "translate(" + (this.layout.width - this.layout.margin.right) + "," + this.layout.margin.top + ")")
            .call(this.state.y2_axis);
        if (this.layout.axes.y2.label_function){
            this.layout.axes.y2.label = LocusZoom.Panel.LabelFunctions.get(this.layout.axes.y2.label_function, this.parent.state);
        }
        if (this.layout.axes.y2.label != null){
            var y2_label = this.layout.axes.y2.label;
            if (typeof this.layout.axes.y2.label == "function"){ y2_label = this.layout.axes.y2.label(); }
            var x = this.layout.margin.right * 0.55;
            var y = this.layout.cliparea.height / 2;
            this.svg.y2_axis_label
                .attr("transform", "rotate(-90 " + x + "," + y + ")")
                .attr("x", x).attr("y", y)
                .text(y2_label);
        }
    }

    // Render data layers in order by z-index
    this.data_layer_ids_by_z_index.forEach(function(data_layer_id){
        this.data_layers[data_layer_id].draw().prerender().render();
    }.bind(this));

    return this;
    
};

/****************
  Label Functions
  Singleton for defining axis label functions with respect to a panel's state
*/

<<<<<<< HEAD
LocusZoom.Panel.LabelFunctions = (function() {
    var obj = {};
    var functions = {
        "chromosome": function(state) {
            if (!isNaN(+state.chr)){ 
                return "Chromosome " + state.chr + " (Mb)";
            } else {
                return "Chromosome (Mb)";
            }
        }
=======
LocusZoom.PositionsPanel = function(){
  
    LocusZoom.Panel.apply(this, arguments);   

    this.base_id = "positions";
    this.view.min_width = 300;
    this.view.min_height = 200;

    this.axes.x.render = true;
    this.axes.x.label = function(){
        return "Chromosome " + this.parent.state.chr + " (Mb)";
    }.bind(this);

    this.axes.y1.render = true;
    this.axes.y1.label = "-log10 p-value";
    
    this.xExtent = function(){
        var layer = this._data_layers.positions;
        return d3.extent(layer.data, function(d) { return +d[layer.x_field]; } );
    };
    
    this.y1Extent = function(){
        var layer = this._data_layers.positions;
        return d3.extent(layer.data, function(d) { return +d[layer.y_field] * 1.05; } );
>>>>>>> abfa81cb
    };

    obj.get = function(name, state) {
        if (!name) {
            return null;
        } else if (functions[name]) {
            if (typeof state == "undefined"){
                return functions[name];
            } else {
                return functions[name](state);
            }
        } else {
            throw("label function [" + name + "] not found");
        }
    };

    obj.set = function(name, fn) {
        if (fn) {
            functions[name] = fn;
        } else {
            delete functions[name];
        }
    };

    obj.add = function(name, fn) {
        if (functions.name) {
            throw("label function already exists with name: " + name);
        } else {
            obj.set(name, fn);
        }
    };

    obj.list = function() {
        return Object.keys(functions);
    };

    return obj;
})();


/* global LocusZoom,d3 */
/* eslint-env browser */
/* eslint-disable no-console */

"use strict";

/**

  Data Layer Class

  A data layer is an abstract class representing a data set and its
  graphical representation within a panel

*/

LocusZoom.DataLayer = function(layout) {

    this.initialized = false;

    this.id     = null;
    this.parent = null;
    this.svg    = {};

    this.layout = layout || {};
    if (this.layout.id){ this.id = this.layout.id; }

    this.fields = [];
    this.data = [];
    this.metadata = {};

    // afterget is an automatic method called after data is acquired but before
    // the parent panel works with it (e.g. to generate x/y scales)
    this.postget = function(){
        return this;
    };

    // prerender is an automatic method called after data is aqcuired and after
    // the panel has access to it (e.g. to generate x/y scales), but before rendering
    this.prerender = function(){
        return this;
    };

    this.getBaseId = function(){
        return this.parent.parent.id + "." + this.parent.id + "." + this.id;
    };
    
    return this;

};

// Generate a y-axis extent functions based on the layout
LocusZoom.DataLayer.prototype.getYExtent = function(){
    return function(){
        var extent = d3.extent(this.data, function(d) {
            var val = +d[this.layout.y_axis.data];
            if (!isNaN(this.layout.y_axis.ceiling)){ val = Math.min(val, this.layout.y_axis.ceiling); }
            if (!isNaN(this.layout.y_axis.floor)){ val = Math.max(val, this.layout.y_axis.floor); }
            return val;
        }.bind(this));
        if (!isNaN(this.layout.y_axis.lower_buffer)){ extent[0] *= 1 - this.layout.y_axis.lower_buffer; }
        if (!isNaN(this.layout.y_axis.upper_buffer)){ extent[1] *= 1 + this.layout.y_axis.upper_buffer; }
        return extent;
    }.bind(this);
};

// Initialize a data layer
LocusZoom.DataLayer.prototype.initialize = function(){

    // Append a container group element to house the main data layer group element and the clip path
    this.svg.container = this.parent.svg.group.append("g")
        .attr("id", this.getBaseId() + ".data_layer_container");
        
    // Append clip path to the container element
    this.svg.clipRect = this.svg.container.append("clipPath")
        .attr("id", this.getBaseId() + ".clip")
        .append("rect");
    
    // Append svg group for rendering all data layer elements, clipped by the clip path
    this.svg.group = this.svg.container.append("g")
        .attr("id", this.getBaseId() + ".data_layer")
        .attr("clip-path", "url(#" + this.getBaseId() + ".clip)");

    // Flip the "initialized" bit
    this.initialized = true;

    return this;

};

LocusZoom.DataLayer.prototype.draw = function(){
    this.svg.container.attr("transform", "translate(" + this.parent.layout.cliparea.origin.x +  "," + this.parent.layout.cliparea.origin.y + ")");
    this.svg.clipRect
        .attr("width", this.parent.layout.cliparea.width)
        .attr("height", this.parent.layout.cliparea.height);
    return this;
}

// Re-Map a data layer to new positions according to the parent panel's parent instance's state
LocusZoom.DataLayer.prototype.reMap = function(){
    var promise = this.parent.parent.lzd.getData(this.parent.parent.state, this.fields); //,"ld:best"
    promise.then(function(new_data){
        this.data = new_data.body;
        this.postget();
    }.bind(this));
    return promise;
};

/****************
  Color Functions
  Singleton for accessing/storing functions to apply different color schemes to data sets
*/

LocusZoom.DataLayer.ColorFunctions = (function() {
    var obj = {};
    var functions = {
        "numeric_cut": function(parameters, value){
            var breaks = parameters.breaks;
            var colors = parameters.colors;
            if (value == null || isNaN(+value)){
                return (parameters.null_color ? parameters.null_color : colors[0]);
            }
            var threshold = breaks.reduce(function(prev, curr){
                if (+value < prev || (+value >= prev && +value < curr)){
                    return prev;
                } else {
                    return curr;
                }
            });
            return colors[breaks.indexOf(threshold)];
        },
        "categorical_cut": function(parameters, value){
            if (parameters.categories.indexOf(value) != -1){
                return parameters.colors[parameters.categories.indexOf(value)];
            } else {
                return (parameters.null_color ? parameters.null_color : parameters.colors[0]); 
            }
        }
    };

    obj.get = function(name, parameters, value) {
        if (!name) {
            return null;
        } else if (functions[name]) {
            if (typeof parameters == "undefined" && typeof value == "undefined"){
                return functions[name];
            } else {
                return functions[name](parameters, value);
            }
        } else {
            throw("color function [" + name + "] not found");
        }
    };

    obj.set = function(name, fn) {
        if (fn) {
            functions[name] = fn;
        } else {
            delete functions[name];
        }
    };

    obj.add = function(name, fn) {
        if (functions.name) {
            throw("color function already exists with name: " + name);
        } else {
            obj.set(name, fn);
        }
    };

    obj.list = function() {
        return Object.keys(functions);
    };

    return obj;
})();


/*********************
  Positions Data Layer
*/

LocusZoom.PositionsDataLayer = function(layout){

<<<<<<< HEAD
    LocusZoom.DataLayer.apply(this, arguments);
    this.layout = layout;
    this.fields = ["id","position","pvalue","refAllele","ld:state"];
=======
    LocusZoom.DataLayer.apply(this, arguments);  
    this.id = "positions";
    this.x_field = "position";
    this.y_field = "pvalue|neglog10";
    this.fields = ["id", this.x_field, this.y_field, "refAllele", "ld:state"];
>>>>>>> abfa81cb

    this.postget = function(){
        this.data.map(function(d, i){
            this.data[i].ld = +d["ld:state"];
        }.bind(this));
        return this;
    };

    this.render = function(){
        var that = this;
        var clicker = function() {
            var me = d3.select(this);
            that.svg.group.selectAll("circle.lz-position").classed({"lz-selected": false});
            if (that.parent.parent.state.ldrefvar != me.attr("id")){
                me.classed({"lz-selected": true});
                that.parent.parent.state.ldrefvar = me.attr("id");
            } else {
                that.parent.parent.state.ldrefvar = null;
            }
        };
        this.svg.group.selectAll("*").remove(); // should this happen at all, or happen at the panel level?
        this.svg.group
            .selectAll("circle.lz-position")
            .data(this.data)
            .enter().append("circle")
            .attr("class", "lz-position")
            .attr("id", function(d){ return d.id; })
<<<<<<< HEAD
            .attr("cx", function(d){ return this.parent.state.x_scale(d.position); }.bind(this))
            .attr("cy", function(d){ return this.parent.state.y1_scale(d.log10pval); }.bind(this))
            .attr("fill", function(d){ return LocusZoom.DataLayer.ColorFunctions.get(this.layout.color.function, this.layout.color.parameters, d.ld); }.bind(this))
=======
            .attr("cx", function(d){ return this.parent.state.x_scale(d[this.x_field]); }.bind(this))
            .attr("cy", function(d){ return this.parent.state.y1_scale(d[this.y_field]); }.bind(this))
            .attr("fill", function(d){ return this.fillColor(d.ld); }.bind(this))
>>>>>>> abfa81cb
            .on("click", clicker)
            .attr("r", 4) // This should be scaled dynamically somehow
            .style({ cursor: "pointer" })
            .append("svg:title")
            .text(function(d) { return d.id; });
    };
       
    return this;
};

LocusZoom.PositionsDataLayer.prototype = new LocusZoom.DataLayer();


/*********************
  Recombination Rate Data Layer
*/

LocusZoom.RecombinationRateDataLayer = function(layout){

    LocusZoom.DataLayer.apply(this, arguments);
    this.layout = layout;
    this.fields = [];

    this.render = function(){
        this.svg.group.selectAll("*").remove();
    };
       
    return this;
};

LocusZoom.RecombinationRateDataLayer.prototype = new LocusZoom.DataLayer();


/*********************
  Genes Data Layer
*/

LocusZoom.GenesDataLayer = function(layout){

    LocusZoom.DataLayer.apply(this, arguments);
    this.layout = layout;
    this.fields = ["gene:gene"];

    this.metadata.tracks = 1;
    this.metadata.gene_track_index = { 1: [] }; // track-number-indexed object with arrays of gene indexes in the dataset
    this.metadata.min_display_range_width = 80; // minimum width in pixels for a gene, to allow enough room for its label

    // After we've loaded the genes interpret them to assign
    // each to a track so that they do not overlap in the view
    this.prerender = function(){

        // Reinitialize metadata
        this.metadata.tracks = 1;
        this.metadata.gene_track_index = { 1: [] };

        this.data.map(function(d, g){

            // Determine display range start and end, based on minimum allowable gene display width, bounded by what we can see
            // (range: values in terms of pixels on the screen)
            this.data[g].display_range = {
                start: this.parent.state.x_scale(Math.max(d.start, this.parent.parent.state.start)),
                end:   this.parent.state.x_scale(Math.min(d.end, this.parent.parent.state.end))
            };
            this.data[g].display_range.width = this.data[g].display_range.end - this.data[g].display_range.start;
            this.data[g].display_range.text_anchor = "middle";
            if (this.data[g].display_range.width < this.metadata.min_display_range_width){
                if (d.start < this.parent.parent.state.start){
                    this.data[g].display_range.end = this.data[g].display_range.start + this.metadata.min_display_range_width;
                    this.data[g].display_range.text_anchor = "start";
                } else if (d.end > this.parent.parent.state.end){
                    this.data[g].display_range.start = this.data[g].display_range.end - this.metadata.min_display_range_width;
                    this.data[g].display_range.text_anchor = "end";
                } else {
                    var centered_margin = (this.metadata.min_display_range_width - this.data[g].display_range.width) / 2;
                    if ((this.data[g].display_range.start - centered_margin) < this.parent.state.x_scale(this.parent.parent.state.start)){
                        this.data[g].display_range.start = this.parent.state.x_scale(this.parent.parent.state.start);
                        this.data[g].display_range.end = this.data[g].display_range.start + this.metadata.min_display_range_width;
                        this.data[g].display_range.text_anchor = "start";
                    } else if ((this.data[g].display_range.end + centered_margin) > this.parent.state.x_scale(this.parent.parent.state.end)) {
                        this.data[g].display_range.end = this.parent.state.x_scale(this.parent.parent.state.end);
                        this.data[g].display_range.start = this.data[g].display_range.end - this.metadata.min_display_range_width;
                        this.data[g].display_range.text_anchor = "end";
                    } else {
                        this.data[g].display_range.start -= centered_margin;
                        this.data[g].display_range.end += centered_margin;
                    }
                }
                this.data[g].display_range.width = this.data[g].display_range.end - this.data[g].display_range.start;
            }
            // Convert and stash display range values into domain values
            // (domain: values in terms of the data set, e.g. megabases)
            this.data[g].display_domain = {
                start: this.parent.state.x_scale.invert(this.data[g].display_range.start),
                end:   this.parent.state.x_scale.invert(this.data[g].display_range.end)
            };
            this.data[g].display_domain.width = this.data[g].display_domain.end - this.data[g].display_domain.start;

            // Using display range/domain data generated above cast each gene to tracks such that none overlap
            this.data[g].track = null;
            var potential_track = 1;
            while (this.data[g].track == null){
                var collision_on_potential_track = false;
                this.metadata.gene_track_index[potential_track].map(function(placed_gene){
                    if (!collision_on_potential_track){
                        var min_start = Math.min(placed_gene.display_range.start, this.display_range.start);
                        var max_end = Math.max(placed_gene.display_range.end, this.display_range.end);
                        if ((max_end - min_start) < (placed_gene.display_range.width + this.display_range.width)){
                            collision_on_potential_track = true;
                        }
                    }
                }.bind(this.data[g]));
                if (!collision_on_potential_track){
                    this.data[g].track = potential_track;
                    this.metadata.gene_track_index[potential_track].push(this.data[g]);
                } else {
                    potential_track++;
                    if (potential_track > this.metadata.tracks){
                        this.metadata.tracks = potential_track;
                        this.metadata.gene_track_index[potential_track] = [];
                    }
                }
            }

            // Stash parent references on all genes, trascripts, and exons
            this.data[g].parent = this;
            this.data[g].transcripts.map(function(d, t){
                this.data[g].transcripts[t].parent = this.data[g];
                this.data[g].transcripts[t].exons.map(function(d, e){
                    this.data[g].transcripts[t].exons[e].parent = this.data[g].transcripts[t];
                }.bind(this));
            }.bind(this));

        }.bind(this));
        return this;
    };

    this.render = function(){
        this.svg.group.selectAll("*").remove();

        // Render gene groups
        this.svg.group.selectAll("g.lz-gene").data(this.data).enter()
            .append("g")
            .attr("class", "lz-gene")
            .attr("id", function(d){ return d.gene_name; })
            .each(function(gene){

                // Render gene boundaries
                d3.select(this).selectAll("rect.lz-gene").filter(".lz-boundary")
                    .data([gene]).enter().append("rect")
                    .attr("class", "lz-gene lz-boundary")
                    .attr("id", function(d){ return d.gene_name; })
                    .attr("x", function(d){ return this.parent.state.x_scale(d.start); }.bind(gene.parent))
                    .attr("y", function(d){ return (d.track * 40) - 20; }) // Arbitrary track height; should be dynamic
                    .attr("width", function(d){ return this.parent.state.x_scale(d.end) - this.parent.state.x_scale(d.start); }.bind(gene.parent))
                    .attr("height", 1) // This should be scaled dynamically somehow
                    .attr("fill", "#000099")
                    .style({ cursor: "pointer" })
                    .append("svg:title")
                    .text(function(d) { return d.gene_name; });

                // Render gene labels
                d3.select(this).selectAll("text.lz-gene")
                    .data([gene]).enter().append("text")
                    .attr("class", "lz-gene lz-label")
                    .attr("x", function(d){
                        if (d.display_range.text_anchor == "middle"){
                            return d.display_range.start + (d.display_range.width / 2);
                        } else if (d.display_range.text_anchor == "start"){
                            return d.display_range.start;
                        } else if (d.display_range.text_anchor == "end"){
                            return d.display_range.end;
                        }
                    })
                    .attr("y", function(d){ return (d.track * 40) - 30; })
                    .attr("text-anchor", function(d){ return d.display_range.text_anchor; })
                    .text(function(d){ return (d.strand == "+") ? d.gene_name + "→" : "←" + d.gene_name; });

                // Render exons (first transcript only, for now)
                d3.select(this).selectAll("g.lz-gene").filter(".lz-exons")
                    .data([gene]).enter().append("g")
                    .attr("class", "lz-gene lz-exons")
                    .each(function(gene){

                        d3.select(this).selectAll("rect.lz-gene").filter(".lz-exon")
                            .data(gene.transcripts[0].exons).enter().append("rect")
                            .attr("class", "lz-gene lz-exon")
                            .attr("id", function(d){ return d.exon_id; })
                            .attr("x", function(d){ return this.parent.state.x_scale(d.start); }.bind(gene.parent))
                            .attr("y", function(){ return (this.track * 40) - 26; }.bind(gene)) // Arbitrary track height
                            .attr("width", function(d){
                                return this.parent.state.x_scale(d.end) - this.parent.state.x_scale(d.start);
                            }.bind(gene.parent))
                            .attr("height", 12) // This should be scaled dynamically somehow
                            .attr("fill", "#000099")
                            .style({ cursor: "pointer" });

                    });

            });
        
    };
       
    return this;
};

LocusZoom.GenesDataLayer.prototype = new LocusZoom.DataLayer();


        if (typeof define === "function" && define.amd){
            this.LocusZoom = LocusZoom, define(LocusZoom);
        } else if (typeof module === "object" && module.exports) {
            module.exports = LocusZoom;
        } else {
            this.LocusZoom = LocusZoom;
        }

    } catch (plugin_loading_error){
        console.log("LocusZoom Plugin error: " + plugin_loading_error);
    }

}();<|MERGE_RESOLUTION|>--- conflicted
+++ resolved
@@ -261,7 +261,7 @@
                     class: "PositionsDataLayer",
                     y_axis: {
                         axis: 1,
-                        data: "log10pval",
+                        data: "pvalue|neglog10",
                         floor: 0,
                         upper_buffer: 0.05
                     },
@@ -1347,7 +1347,6 @@
   Singleton for defining axis label functions with respect to a panel's state
 */
 
-<<<<<<< HEAD
 LocusZoom.Panel.LabelFunctions = (function() {
     var obj = {};
     var functions = {
@@ -1358,32 +1357,6 @@
                 return "Chromosome (Mb)";
             }
         }
-=======
-LocusZoom.PositionsPanel = function(){
-  
-    LocusZoom.Panel.apply(this, arguments);   
-
-    this.base_id = "positions";
-    this.view.min_width = 300;
-    this.view.min_height = 200;
-
-    this.axes.x.render = true;
-    this.axes.x.label = function(){
-        return "Chromosome " + this.parent.state.chr + " (Mb)";
-    }.bind(this);
-
-    this.axes.y1.render = true;
-    this.axes.y1.label = "-log10 p-value";
-    
-    this.xExtent = function(){
-        var layer = this._data_layers.positions;
-        return d3.extent(layer.data, function(d) { return +d[layer.x_field]; } );
-    };
-    
-    this.y1Extent = function(){
-        var layer = this._data_layers.positions;
-        return d3.extent(layer.data, function(d) { return +d[layer.y_field] * 1.05; } );
->>>>>>> abfa81cb
     };
 
     obj.get = function(name, state) {
@@ -1607,17 +1580,9 @@
 
 LocusZoom.PositionsDataLayer = function(layout){
 
-<<<<<<< HEAD
     LocusZoom.DataLayer.apply(this, arguments);
     this.layout = layout;
-    this.fields = ["id","position","pvalue","refAllele","ld:state"];
-=======
-    LocusZoom.DataLayer.apply(this, arguments);  
-    this.id = "positions";
-    this.x_field = "position";
-    this.y_field = "pvalue|neglog10";
-    this.fields = ["id", this.x_field, this.y_field, "refAllele", "ld:state"];
->>>>>>> abfa81cb
+    this.fields = ["id", "position", "pvalue|neglog10", "refAllele", "ld:state"];
 
     this.postget = function(){
         this.data.map(function(d, i){
@@ -1645,15 +1610,9 @@
             .enter().append("circle")
             .attr("class", "lz-position")
             .attr("id", function(d){ return d.id; })
-<<<<<<< HEAD
-            .attr("cx", function(d){ return this.parent.state.x_scale(d.position); }.bind(this))
-            .attr("cy", function(d){ return this.parent.state.y1_scale(d.log10pval); }.bind(this))
+            .attr("cx", function(d){ return this.parent.state.x_scale(d["position"]); }.bind(this))
+            .attr("cy", function(d){ return this.parent.state.y1_scale(d["pvalue|neglog10"]); }.bind(this))
             .attr("fill", function(d){ return LocusZoom.DataLayer.ColorFunctions.get(this.layout.color.function, this.layout.color.parameters, d.ld); }.bind(this))
-=======
-            .attr("cx", function(d){ return this.parent.state.x_scale(d[this.x_field]); }.bind(this))
-            .attr("cy", function(d){ return this.parent.state.y1_scale(d[this.y_field]); }.bind(this))
-            .attr("fill", function(d){ return this.fillColor(d.ld); }.bind(this))
->>>>>>> abfa81cb
             .on("click", clicker)
             .attr("r", 4) // This should be scaled dynamically somehow
             .style({ cursor: "pointer" })
